--- conflicted
+++ resolved
@@ -182,7 +182,6 @@
            'contractor_site': None,
            'business_size': None}])
 
-<<<<<<< HEAD
     def test_filter_by_max_experience(self):
         resp = self.c.get(self.path, {'max_experience': '3'})
         self.assertEqual(resp.status_code, 200)
@@ -227,7 +226,6 @@
            'contractor_site': None,
            'business_size': None}])
 
-=======
     def test_minimum_price_no_args(self):
         resp = self.c.get(self.path, {})
         self.assertEqual(resp.status_code, 200)
@@ -261,7 +259,6 @@
           {'count': 2, 'min': 16.0, 'max': 33.0},
           {'count': 1, 'min': 33.0, 'max': 50.0}
         ])
->>>>>>> f86e8241
 
     def assertResultsEqual(self, results, expected):
         dict_results = [dict(x) for x in results]
