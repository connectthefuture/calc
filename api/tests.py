from django.test import TestCase, Client
from model_mommy import mommy
from model_mommy.recipe import seq
from contracts.models import Contract
from contracts.mommy_recipes import get_contract_recipe
from itertools import cycle

class ContractsTest(TestCase):
    """ tests for the /api/rates endpoint """
    BUSINESS_SIZES = ('small business', 'other than small business')

    def setUp(self):
        # unittest config
        self.maxDiff=None
        self.longMessage=True

        self.c = Client()
        self.path = '/api/rates/'

    def test_empty_results(self):
        self.make_test_set()
        resp = self.c.get(self.path, {'q': 'nsfr87y3487h3rufbf'})
        self.assertEqual(resp.status_code, 200)
        self.assertEqual(resp.data['results'], [])

    def test_search_results(self):
        self.make_test_set()
        resp = self.c.get(self.path, {'q': 'accounting'})
        self.assertEqual(resp.status_code, 200)

        self.assertResultsEqual(resp.data['results'],
         [{'idv_piid': 'ABC234',
           'vendor_name': 'Numbers R Us',
           'labor_category': 'Accounting, CPA',
           'education_level': 'Masters',
           'min_years_experience': 5,
           'hourly_rate_year1': 50.0,
           'current_price': 50.0,
           'schedule': None,
           'contractor_site': None,
           'business_size': None}])

    def test_multi_word_search_results__hit(self):
        self.make_test_set()
        resp = self.c.get(self.path, {'q': 'legal services'})
        self.assertEqual(resp.status_code, 200)

        self.assertResultsEqual(resp.data['results'],
         [{'idv_piid': 'ABC123',
           'vendor_name': 'ACME Corp.',
           'labor_category': 'Legal Services',
           'education_level': None,
           'min_years_experience': 10,
           'hourly_rate_year1': 18.0,
           'current_price': 18.0,
           'schedule': None,
           'contractor_site': None,
           'business_size': None}])

    def test_multi_word_search_results__miss(self):
        self.make_test_set()
        resp = self.c.get(self.path, {'q': 'legal advice'})
        self.assertEqual(resp.status_code, 200)
        self.assertEqual(resp.data['results'], [])

    def test_filter_by_price__exact(self):
        self.make_test_set()
        resp = self.c.get(self.path, {'price': 18})
        self.assertEqual(resp.status_code, 200)

        self.assertResultsEqual(resp.data['results'],
         [{'idv_piid': 'ABC123',
           'vendor_name': 'ACME Corp.',
           'labor_category': 'Legal Services',
           'education_level': None,
           'min_years_experience': 10,
           'hourly_rate_year1': 18.0,
           'current_price': 18.0,
           'schedule': None,
           'contractor_site': None,
           'business_size': None}])

    def test_filter_by_price__gte(self):
        self.make_test_set()
        resp = self.c.get(self.path, {'price__gte': 20})
        self.assertEqual(resp.status_code, 200)

        self.assertResultsEqual(resp.data['results'],
         [{'idv_piid': 'ABC234',
           'vendor_name': 'Numbers R Us',
           'labor_category': 'Accounting, CPA',
           'education_level': 'Masters',
           'min_years_experience': 5,
           'hourly_rate_year1': 50.0,
           'current_price': 50.0,
           'schedule': None,
           'contractor_site': None,
           'business_size': None}])

    def test_filter_by_price__lte(self):
        self.make_test_set()
        resp = self.c.get(self.path, {'price__lte': 16})
        self.assertEqual(resp.status_code, 200)

        self.assertResultsEqual(resp.data['results'],
         [{'idv_piid': 'ABC345',
           'vendor_name': 'Word Power Co.',
           'labor_category': 'Writer/Editor',
           'education_level': 'Bachelors',
           'min_years_experience': 1,
           'hourly_rate_year1': 16.0,
           'current_price': 16.0,
           'schedule': None,
           'contractor_site': None,
           'business_size': None}])

    def test_filter_by_price__gte_and_lte(self):
        self.make_test_set()
        resp = self.c.get(self.path, {'price__lte': 20, 'price__gte': 18})
        self.assertEqual(resp.status_code, 200)

        self.assertResultsEqual(resp.data['results'],
         [{'idv_piid': 'ABC123',
           'vendor_name': 'ACME Corp.',
           'labor_category': 'Legal Services',
           'education_level': None,
           'min_years_experience': 10,
           'hourly_rate_year1': 18.0,
           'current_price': 18.0,
           'schedule': None,
           'contractor_site': None,
           'business_size': None}])

    def test_filter_by_min_education(self):
        get_contract_recipe().make(_quantity=5, education_level=cycle(['MA', 'HS', 'BA', 'AA', 'PHD']))
        resp = self.c.get(self.path, {'min_education': 'AA', 'sort': 'education_level'})
        self.assertEqual(resp.status_code, 200)

        # if this is working properly, it does not include HS in the results
        self.assertResultsEqual(resp.data['results'], [
            {  'idv_piid': 'ABC1234',
               'education_level': 'Associates' },
            {  'idv_piid': 'ABC1233',
               'education_level': 'Bachelors' },
            {  'idv_piid': 'ABC1231',
               'education_level': 'Masters' },
            {  'idv_piid': 'ABC1235',
               'education_level': 'Ph.D.' },
           ], True)

    def test_sort_by_education_level(self):
        # deliberately placing education level cycle out of order so that proper ordering cannot be
        # a side-effect of ordering by idv_piid or another serially-generated field
        get_contract_recipe().make(_quantity=5, education_level=cycle(['MA', 'HS', 'BA', 'AA', 'PHD']))

        resp = self.c.get(self.path, {'sort': 'education_level'})
        self.assertEqual(resp.status_code, 200)

        self.assertResultsEqual(resp.data['results'], [
            {   'idv_piid': 'ABC1232',
                'vendor_name': 'CompanyName2',
                'labor_category': 'Business Analyst II',
                'education_level': 'High School',
                'min_years_experience': 7,
                'hourly_rate_year1': 22.0,
                'current_price': 22.00,
                'schedule': 'PES',
                'contractor_site': None,
                'business_size': None},
           {   'idv_piid': 'ABC1234',
                'vendor_name': 'CompanyName4',
                'labor_category': 'Business Analyst II',
                'education_level': 'Associates',
                'min_years_experience': 9,
                'hourly_rate_year1': 24.0,
                'current_price': 24.0,
                'schedule': 'PES',
                'contractor_site': None,
                'business_size': None},
            {   'idv_piid': 'ABC1233',
                'vendor_name': 'CompanyName3',
                'labor_category': 'Business Analyst II',
                'education_level': 'Bachelors',
                'min_years_experience': 8,
                'hourly_rate_year1': 23.0,
                'current_price': 23.0,
                'schedule': 'MOBIS',
                'contractor_site': None,
                'business_size': None},
            {   'idv_piid': 'ABC1231',
                'vendor_name': 'CompanyName1',
                'labor_category': 'Business Analyst II',
                'education_level': 'Masters',
                'min_years_experience': 6,
                'hourly_rate_year1': 21.0,
                'current_price': 21.0,
                'schedule': 'MOBIS',
                'contractor_site': None,
                'business_size': None},
            {   'idv_piid': 'ABC1235',
                'vendor_name': 'CompanyName5',
                'labor_category': 'Business Analyst II',
                'education_level': 'Ph.D.',
                'min_years_experience': 10,
                'hourly_rate_year1': 25.0,
                'current_price': 25.0,
                'schedule': 'MOBIS',
                'contractor_site': None,
                'business_size': None},
        ])

    def test_sort_by_education_level__asc(self):
        # deliberately placing education level cycle out of order so that proper ordering cannot be
        # a side-effect of ordering by idv_piid or another serially-generated field
        get_contract_recipe().make(_quantity=5, education_level=cycle(['MA', 'HS', 'BA', 'AA', 'PHD']))

        resp = self.c.get(self.path, {'sort': '-education_level'})
        self.assertEqual(resp.status_code, 200)

        self.assertResultsEqual(resp.data['results'], [
            {   'idv_piid': 'ABC1235',
                'vendor_name': 'CompanyName5',
                'labor_category': 'Business Analyst II',
                'education_level': 'Ph.D.',
                'min_years_experience': 10,
                'hourly_rate_year1': 25.0,
                'current_price': 25.0,
                'schedule': 'MOBIS',
                'contractor_site': None,
                'business_size': None},
            {   'idv_piid': 'ABC1231',
                'vendor_name': 'CompanyName1',
                'labor_category': 'Business Analyst II',
                'education_level': 'Masters',
                'min_years_experience': 6,
                'hourly_rate_year1': 21.0,
                'current_price': 21.0,
                'schedule': 'MOBIS',
                'contractor_site': None,
                'business_size': None},
            {   'idv_piid': 'ABC1233',
                'vendor_name': 'CompanyName3',
                'labor_category': 'Business Analyst II',
                'education_level': 'Bachelors',
                'min_years_experience': 8,
                'hourly_rate_year1': 23.0,
                'current_price': 23.0,
                'schedule': 'MOBIS',
                'contractor_site': None,
                'business_size': None},
           {   'idv_piid': 'ABC1234',
                'vendor_name': 'CompanyName4',
                'labor_category': 'Business Analyst II',
                'education_level': 'Associates',
                'min_years_experience': 9,
                'hourly_rate_year1': 24.0,
                'current_price': 24.0,
                'schedule': 'PES',
                'contractor_site': None,
                'business_size': None},
            {   'idv_piid': 'ABC1232',
                'vendor_name': 'CompanyName2',
                'labor_category': 'Business Analyst II',
                'education_level': 'High School',
                'min_years_experience': 7,
                'hourly_rate_year1': 22.0,
                'current_price': 22.00,
                'schedule': 'PES',
                'contractor_site': None,
                'business_size': None},
        ])

    def test_sort_by_education_level__retains_all_sort_params(self):
        # placing education level and price cycles out of phase so that sort precedence matters
        get_contract_recipe().make(_quantity=9, vendor_name='ServicesRUs', current_price=cycle([15.0, 10.0]), education_level=cycle(['BA', 'HS', 'AA']))

        resp = self.c.get(self.path, {'sort': 'current_price,education_level,-idv_piid'})
        self.assertEqual(resp.status_code, 200)

        self.assertResultsEqual(resp.data['results'], [
            {   'idv_piid': 'ABC1238',
                'education_level': 'High School',
                'current_price': 10.0},
            {   'idv_piid': 'ABC1232',
                'education_level': 'High School',
                'current_price': 10.0},
            {   'idv_piid': 'ABC1236',
                'education_level': 'Associates',
                'current_price': 10.0},
            {   'idv_piid': 'ABC1234',
                'education_level': 'Bachelors',
                'current_price': 10.0},
            {   'idv_piid': 'ABC1235',
                'education_level': 'High School',
                'current_price': 15.0},
            {   'idv_piid': 'ABC1239',
                'education_level': 'Associates',
                'current_price': 15.0},
            {   'idv_piid': 'ABC1233',
                'education_level': 'Associates',
                'current_price': 15.0},
            {   'idv_piid': 'ABC1237',
                'education_level': 'Bachelors',
                'current_price': 15.0},
            {   'idv_piid': 'ABC1231',
                'education_level': 'Bachelors',
                'current_price': 15.0},
        ], just_expected_fields=True)

    def test_filter_by_min_experience(self):
        self.make_test_set()
        resp = self.c.get(self.path, {'min_experience': '8'})
        self.assertEqual(resp.status_code, 200)

        self.assertResultsEqual(resp.data['results'],
         [{'idv_piid': 'ABC123',
           'vendor_name': 'ACME Corp.',
           'labor_category': 'Legal Services',
           'education_level': None,
           'min_years_experience': 10,
           'hourly_rate_year1': 18.0,
           'current_price': 18.0,
           'schedule': None,
           'contractor_site': None,
           'business_size': None}])

    def test_filter_by_max_experience(self):
        self.make_test_set()
        resp = self.c.get(self.path, {'max_experience': '3'})
        self.assertEqual(resp.status_code, 200)

        self.assertResultsEqual(resp.data['results'],
         [{'idv_piid': 'ABC345',
           'vendor_name': 'Word Power Co.',
           'labor_category': 'Writer/Editor',
           'education_level': 'Bachelors',
           'min_years_experience': 1,
           'hourly_rate_year1': 16.0,
           'current_price': 16.0,
           'schedule': None,
           'contractor_site': None,
           'business_size': None}])

    def test_filter_by_schedule(self):
        get_contract_recipe().make(_quantity=3)
        resp = self.c.get(self.path, {'schedule': 'MOBIS'})
        self.assertEqual(resp.status_code, 200)

        self.assertResultsEqual(resp.data['results'],
         [{'idv_piid': 'ABC1231',
           'vendor_name': 'CompanyName1',
           'labor_category': 'Business Analyst II',
           'education_level': None,
           'min_years_experience': 6,
           'hourly_rate_year1': 21.0,
           'current_price': 21.0,
           'schedule': 'MOBIS',
           'contractor_site': None,
           'business_size': None},
         {'idv_piid': 'ABC1233',
           'vendor_name': 'CompanyName3',
           'labor_category': 'Business Analyst II',
           'education_level': None,
           'min_years_experience': 8,
           'hourly_rate_year1': 23.0,
           'current_price': 23.0,
           'schedule': 'MOBIS',
           'contractor_site': None,
           'business_size': None}])

    def test_filter_by_business_size(self):
        get_contract_recipe().make(_quantity=3, business_size=cycle(self.BUSINESS_SIZES))
        resp = self.c.get(self.path, {'business_size': 's'})
        self.assertEqual(resp.status_code, 200)

        self.assertResultsEqual(resp.data['results'],
         [{'idv_piid': 'ABC1231',
           'vendor_name': 'CompanyName1',
           'labor_category': 'Business Analyst II',
           'education_level': None,
           'min_years_experience': 6,
           'hourly_rate_year1': 21.0,
           'current_price': 21.0,
           'schedule': 'MOBIS',
           'contractor_site': None,
           'business_size': 'small business'},
         {'idv_piid': 'ABC1233',
           'vendor_name': 'CompanyName3',
           'labor_category': 'Business Analyst II',
           'education_level': None,
           'min_years_experience': 8,
           'hourly_rate_year1': 23.0,
           'current_price': 23.0,
           'schedule': 'MOBIS',
           'contractor_site': None,
           'business_size': 'small business'}])

        resp = self.c.get(self.path, {'business_size': 'o'})
        self.assertEqual(resp.status_code, 200)

        self.assertResultsEqual(resp.data['results'],
         [{'idv_piid': 'ABC1232',
           'vendor_name': 'CompanyName2',
           'labor_category': 'Business Analyst II',
           'education_level': None,
           'min_years_experience': 7,
           'hourly_rate_year1': 22.0,
           'current_price': 22.0,
           'schedule': 'PES',
           'contractor_site': None,
           'business_size': 'other than small business'}]
         )

        resp = self.c.get(self.path, {'business_size': 's', 'sort': '-current_price'})
        self.assertEqual(resp.status_code, 200)

        self.assertResultsEqual(resp.data['results'],
         [{'idv_piid': 'ABC1233',
           'vendor_name': 'CompanyName3',
           'labor_category': 'Business Analyst II',
           'education_level': None,
           'min_years_experience': 8,
           'hourly_rate_year1': 23.0,
           'current_price': 23.0,
           'schedule': 'MOBIS',
           'contractor_site': None,
           'business_size': 'small business'},
         {'idv_piid': 'ABC1231',
           'vendor_name': 'CompanyName1',
           'labor_category': 'Business Analyst II',
           'education_level': None,
           'min_years_experience': 6,
           'hourly_rate_year1': 21.0,
           'current_price': 21.0,
           'schedule': 'MOBIS',
           'contractor_site': None,
           'business_size': 'small business'}])

    def test_sort_on_multiple_columns(self):
        self.make_test_set()
        # make one more with the same vendor name, so we can see the secondary sort on price
        get_contract_recipe().make(_quantity=1, vendor_name='Numbers R Us')

        resp = self.c.get(self.path, {'sort': '-vendor_name,current_price'})

        self.assertEqual(resp.status_code, 200)
        self.assertResultsEqual(resp.data['results'],
         [{'idv_piid': 'ABC345',
           'vendor_name': 'Word Power Co.',
           'labor_category': 'Writer/Editor',
           'education_level': 'Bachelors',
           'min_years_experience': 1,
           'hourly_rate_year1': 16.0,
           'current_price': 16.0,
           'schedule': None,
           'contractor_site': None,
           'business_size': None},
         {'idv_piid': 'ABC1231',
           'vendor_name': 'Numbers R Us',
           'labor_category': 'Business Analyst II',
           'education_level': None,
           'min_years_experience': 6,
           'hourly_rate_year1': 21.0,
           'current_price': 21.0,
           'schedule': 'MOBIS',
           'contractor_site': None,
           'business_size': None},
         {'idv_piid': 'ABC234',
           'vendor_name': 'Numbers R Us',
           'labor_category': 'Accounting, CPA',
           'education_level': 'Masters',
           'min_years_experience': 5,
           'hourly_rate_year1': 50.0,
           'current_price': 50.0,
           'schedule': None,
           'contractor_site': None,
           'business_size': None},
         {'idv_piid': 'ABC123',
           'vendor_name': 'ACME Corp.',
           'labor_category': 'Legal Services',
           'education_level': None,
           'min_years_experience': 10,
           'hourly_rate_year1': 18.0,
           'current_price': 18.0,
           'schedule': None,
           'contractor_site': None,
           'business_size': None}])

        # sort the price descending, too, to make sure we're not just randomly passing the first test
        resp = self.c.get(self.path, {'sort': '-vendor_name,-current_price'})

        self.assertEqual(resp.status_code, 200)
        self.assertResultsEqual(resp.data['results'],
         [{'idv_piid': 'ABC345',
           'vendor_name': 'Word Power Co.',
           'labor_category': 'Writer/Editor',
           'education_level': 'Bachelors',
           'min_years_experience': 1,
           'hourly_rate_year1': 16.0,
           'current_price': 16.0,
           'schedule': None,
           'contractor_site': None,
           'business_size': None},
         {'idv_piid': 'ABC234',
           'vendor_name': 'Numbers R Us',
           'labor_category': 'Accounting, CPA',
           'education_level': 'Masters',
           'min_years_experience': 5,
           'hourly_rate_year1': 50.0,
           'current_price': 50.0,
           'schedule': None,
           'contractor_site': None,
           'business_size': None},
         {'idv_piid': 'ABC1231',
           'vendor_name': 'Numbers R Us',
           'labor_category': 'Business Analyst II',
           'education_level': None,
           'min_years_experience': 6,
           'hourly_rate_year1': 21.0,
           'current_price': 21.0,
           'schedule': 'MOBIS',
           'contractor_site': None,
           'business_size': None},
         {'idv_piid': 'ABC123',
           'vendor_name': 'ACME Corp.',
           'labor_category': 'Legal Services',
           'education_level': None,
           'min_years_experience': 10,
           'hourly_rate_year1': 18.0,
           'current_price': 18.0,
           'schedule': None,
           'contractor_site': None,
           'business_size': None}])

    def test_query_type__match_phrase(self):
        self.make_test_set()
        get_contract_recipe().make(_quantity=1, labor_category='Professional Legal Services I')
        resp = self.c.get(self.path, {'q': 'legal services', 'query_type': 'match_phrase'})
        self.assertEqual(resp.status_code, 200)

        self.assertResultsEqual(resp.data['results'],
         [{'idv_piid': 'ABC123',
           'vendor_name': 'ACME Corp.',
           'labor_category': 'Legal Services',
           'education_level': None,
           'min_years_experience': 10,
           'hourly_rate_year1': 18.0,
           'current_price': 18.0,
           'schedule': None,
           'contractor_site': None,
           'business_size': None},
          {'idv_piid': 'ABC1231',
           'vendor_name': 'CompanyName1',
           'labor_category': 'Professional Legal Services I',
           'education_level': None,
           'min_years_experience': 6,
           'hourly_rate_year1': 21.0,
           'current_price': 21.0,
           'schedule': 'MOBIS',
           'contractor_site': None,
           'business_size': None}])

    def test_query_type__match_exact(self):
        self.make_test_set()
        get_contract_recipe().make(_quantity=1, labor_category='Professional Legal Services I')
        resp = self.c.get(self.path, {'q': 'legal services', 'query_type': 'match_exact'})
        self.assertEqual(resp.status_code, 200)

        self.assertResultsEqual(resp.data['results'],
         [{'idv_piid': 'ABC123',
           'vendor_name': 'ACME Corp.',
           'labor_category': 'Legal Services',
           'education_level': None,
           'min_years_experience': 10,
           'hourly_rate_year1': 18.0,
           'current_price': 18.0,
           'schedule': None,
           'contractor_site': None,
           'business_size': None}])

    def test_minimum_price_no_args(self):
        self.make_test_set()
        resp = self.c.get(self.path, {})
        self.assertEqual(resp.status_code, 200)
        self.assertEqual(resp.data['minimum'], 16.0)

    def test_maximum_price_no_args(self):
        self.make_test_set()
        resp = self.c.get(self.path, {})
        self.assertEqual(resp.status_code, 200)
        self.assertEqual(resp.data['maximum'], 50.0)

    def test_average_price_no_args(self):
        self.make_test_set()
        resp = self.c.get(self.path, {})
        self.assertEqual(resp.status_code, 200)
        self.assertEqual(resp.data['average'], (16.0 + 18.0 + 50.0) / 3)

    def test_histogram_length(self):
        self.make_test_set()
        resp = self.c.get(self.path, {'histogram': 5})
        self.assertEqual(resp.status_code, 200)
        self.assertEqual(len(resp.data['wage_histogram']), 5)

    def test_histogram_not_numeric(self):
        self.make_test_set()
        resp = self.c.get(self.path, {'histogram': 'x'})
        self.assertEqual(resp.status_code, 200)
        self.assertEqual(len(resp.data['wage_histogram']), 0)

    def test_histogram_bins(self):
        self.make_test_set()
        resp = self.c.get(self.path, {'histogram': 2})
        self.assertEqual(resp.status_code, 200)
        self.assertResultsEqual(resp.data['wage_histogram'], [
          {'count': 2, 'min': 16.0, 'max': 33.0},
          {'count': 1, 'min': 33.0, 'max': 50.0}
        ])

    def test_filter_by_site(self):
        get_contract_recipe().make(_quantity=3, contractor_site=seq('Q'))
        resp = self.c.get(self.path, {'site': 'Q3'})
        self.assertEqual(resp.status_code, 200)
        self.assertEqual(len(resp.data['results']), 1)

        self.assertResultsEqual(resp.data['results'],
         [{'idv_piid': 'ABC1233',
           'vendor_name': 'CompanyName3',
           'labor_category': 'Business Analyst II',
           'education_level': None,
           'min_years_experience': 8,
           'hourly_rate_year1': 23.0,
           'current_price': 23.0,
           'schedule': 'MOBIS',
           'contractor_site': 'Q3',
           'business_size': None}])

    def test_exclude_by_id(self):
<<<<<<< HEAD
        self.make_test_set()
        resp = self.c.get(self.path, {'exclude': '1,3'})
        self.assertEqual(resp.status_code, 200)
        self.assertEqual(resp.data['results'][0]['id'], 2)
        self.assertEqual(len(resp.data['results']), 1) 
=======
        get_contract_recipe().make(id=100)
        get_contract_recipe().make(id=101)
        get_contract_recipe().make(id=102)
        
        resp = self.c.get(self.path, {'exclude': '102,100'})
        self.assertEqual(resp.status_code, 200)
        self.assertResultsEqual(resp.data['results'],
        [{
           'idv_piid': 'ABC1231',
           'vendor_name': 'CompanyName1',
           'labor_category': 'Business Analyst II',
           'schedule': 'MOBIS',
           'current_price': 21.00
        }])
>>>>>>> 9e47e555

    def make_test_set(self):
        mommy.make(
                Contract,
                id=1,
                idv_piid="ABC123",
                piid="123",
                vendor_name="ACME Corp.",
                labor_category="Legal Services",
                min_years_experience=10,
                hourly_rate_year1=18.00,
                current_price=18.00,
        )
        mommy.make(
                Contract,
                id=2,
                idv_piid="ABC234",
                piid="234",
                vendor_name="Numbers R Us",
                labor_category="Accounting, CPA",
                education_level='MA',
                min_years_experience=5,
                hourly_rate_year1=50.00,
                current_price=50.00,
        )
        mommy.make(
                Contract,
                id=3,
                idv_piid="ABC345",
                piid="345",
                vendor_name="Word Power Co.",
                labor_category="Writer/Editor",
                education_level='BA',
                min_years_experience=1,
                hourly_rate_year1=16.00,
                current_price=16.00,
        )

    def assertResultsEqual(self, results, expected, just_expected_fields=True):
        dict_results = [dict(x) for x in results]

        # test the right number of results is returned
        self.assertEqual(len(results), len(expected), "Got a different number of results than expected.")

        if 'idv_piid' in dict_results[0].keys():
            result_ids = [x['idv_piid'] for x in dict_results]
            expected_ids = [x['idv_piid'] for x in expected]

            # test the sort order
            # if the set of IDs returned are as expected,
            # then if the order is different, we can assume sorting is not working right
            # the resulting error message will actually show us how the ordering is wrong
            if set(result_ids) == set(expected_ids):
                self.assertEqual(result_ids, expected_ids, "The sort order is wrong!")

        if just_expected_fields:
            dict_results = [ { key: x[key] for key in expected[0].keys() } for x in dict_results ]

        for i, result in enumerate(dict_results):
            self.assertEqual(result, expected[i], "\n===== Object at index {} failed. =====".format(i))

    def prettyPrint(self, thing):
        """
        Pretty-printing for debugging purposes.
        """
        import pprint; pp = pprint.PrettyPrinter(indent=4)
        pp.pprint(thing)
<|MERGE_RESOLUTION|>--- conflicted
+++ resolved
@@ -636,13 +636,6 @@
            'business_size': None}])
 
     def test_exclude_by_id(self):
-<<<<<<< HEAD
-        self.make_test_set()
-        resp = self.c.get(self.path, {'exclude': '1,3'})
-        self.assertEqual(resp.status_code, 200)
-        self.assertEqual(resp.data['results'][0]['id'], 2)
-        self.assertEqual(len(resp.data['results']), 1) 
-=======
         get_contract_recipe().make(id=100)
         get_contract_recipe().make(id=101)
         get_contract_recipe().make(id=102)
@@ -657,7 +650,6 @@
            'schedule': 'MOBIS',
            'current_price': 21.00
         }])
->>>>>>> 9e47e555
 
     def make_test_set(self):
         mommy.make(
