--- conflicted
+++ resolved
@@ -48,46 +48,18 @@
     </fieldset>
   </div>
 
-<<<<<<< HEAD
-  <fieldset>
-    <legend>{{ form.contract_year.label }}</legend>
-    {{ form.contract_year.errors }}
-    <ul>
-      {% for radio in form.contract_year %}
-      <li>
-        {{ radio.tag }}
-        <label for="{{ radio.id_for_label }}">{{ radio.choice_label }}</label>
-      </li>
-      {% endfor %}
-    </ul>
-  </fieldset>
-
   <div class="form-button-row clearfix">
-    <a href="{% url 'data_capture:step_1' %}" class="button button-previous">Previous</a>
-
-    <a href="{% url 'index' %}" class="button button-secondary">Cancel</a>
+    <a href="{% url 'data_capture:step_1' %}" class="button button-outline button-previous">Previous</a>
 
     <div class="submit-group">
+      <button type="submit" class="button-primary">Next</button>
       <span class="submit-label">
         Choose the awarded price list to upload.
       </span>
-      <button type="submit" class="button-primary">Next</button>
     </div>
+
+    <button type="submit" class="button-link" name="cancel" formnovalidate>Cancel</button>
   </div>
-=======
-<div class="form-button-row clearfix">
-  <a href="{% url 'data_capture:step_1' %}" class="button button-outline button-previous">Previous</a>
-
-  <div class="submit-group">
-    <button type="submit" class="button-primary">Next</button>
-    <span class="submit-label">
-      Choose the awarded price list to upload.
-    </span>
-  </div>
-
-  <button type="submit" class="button-link" name="cancel" formnovalidate>Cancel</button>
-</div>
->>>>>>> aa6a96a7
 
   </form>
 </div>
