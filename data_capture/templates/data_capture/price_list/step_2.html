{% extends 'data_capture/step.html' %}

{% block subtitle %}Enter contract details{% endblock %}

{% block step_heading %}<h2>Price list details for {{ step_1_data.vendor_name.value }} ({{ step_1_data.contract_number.value }})</h2>{% endblock %}
{% block step_body %}
<div class="row">
  <form method="post" class="columns nine">
  {% csrf_token %}

  {{ form.non_field_errors }}
  <fieldset{% if form.is_small_business.errors %} class="fieldset-error"{% endif %}>
    {{ form.is_small_business.errors }}
    {{ form.is_small_business.label_tag }}
    {{ form.is_small_business }}
  </fieldset>
  <fieldset{% if form.contractor_site.errors %} class="fieldset-error"{% endif %}>
    {{ form.contractor_site.errors }}
    {{ form.contractor_site.label_tag }}
    {{ form.contractor_site }}
  </fieldset>

  <div class="date-range{% if form.contract_start.errors or form.contract_end.errors %} fieldset-error{% endif %}">
    <fieldset>
      {{ form.contract_start.errors }}
      {{ form.contract_start.label_tag }}
      {{ form.contract_start }}
    </fieldset>
    <p>to</p>
    <fieldset>
      {{ form.contract_end.errors }}
      {{ form.contract_end.label_tag }}
      {{ form.contract_end }}
    </fieldset>
  </div>

<<<<<<< HEAD
=======
  <fieldset{% if form.contract_year.errors %} class="fieldset-error"{% endif %}>
    {{ form.contract_year.errors }}
    {{ form.contract_year.label_tag }}
    {{ form.contract_year }}
  </fieldset>

>>>>>>> 38a2e2b9
  <div class="form-button-row clearfix">
    <a href="{% url 'data_capture:step_1' %}" class="button button-outline button-previous">Previous</a>

    <div class="submit-group">
      <button type="submit" class="button-primary">Next</button>
      <span class="submit-label">
        Choose the awarded price list to upload.
      </span>
    </div>

    <button type="submit" class="button-link" name="cancel" formnovalidate>Cancel</button>
  </div>

  </form>
</div>
{% endblock %}<|MERGE_RESOLUTION|>--- conflicted
+++ resolved
@@ -34,15 +34,6 @@
     </fieldset>
   </div>
 
-<<<<<<< HEAD
-=======
-  <fieldset{% if form.contract_year.errors %} class="fieldset-error"{% endif %}>
-    {{ form.contract_year.errors }}
-    {{ form.contract_year.label_tag }}
-    {{ form.contract_year }}
-  </fieldset>
-
->>>>>>> 38a2e2b9
   <div class="form-button-row clearfix">
     <a href="{% url 'data_capture:step_1' %}" class="button button-outline button-previous">Previous</a>
 
