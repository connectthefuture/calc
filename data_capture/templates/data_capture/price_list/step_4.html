{% extends 'data_capture/step.html' %}

{% block body_class %}secondary-step card--wide{% endblock %}

{% block step_heading %}
<h2>Double check and submit for review</h2>
<p>Please verify everything and submit it to be added to CALC.</p>
{% endblock %}

{% block step_body %}
<form method="post">
  {% csrf_token %}

<h3>Verify vendor and contract details</h3>

<div data-edit-contract-details {% if not show_edit_form %}style="display: none"{% endif %}>

  {{ form.non_field_errors }}

  {% load frontend %}

  {{ form.schedule }}

  {% fieldset form.contract_number %}
  {% fieldset form.vendor_name %}
  {% fieldset form.is_small_business %}
  {% fieldset form.contractor_site %}

  <div class="date-range {% if form.contract_start.errors or form.contract_end.errors%}fieldset-error{% endif %}">
    {% fieldset form.contract_start %}
    <p>to</p>
    {% fieldset form.contract_end %}
  </div>

  {% fieldset form.escalation_rate %}

  <div class="form-button-row clearfix">
    <div class="submit-group">
      <button type="submit" class="button button-primary" name="save-changes">Save changes</button>
    </div>

    <a type="submit" class="button button-outline" href="{{ step_4_without_edit_url }}">Discard changes</a>
  </div>

</div>

{% if not show_edit_form %}
<div data-contract-details class="row">
  <div class="twelve columns">
    <dl class="contract-details clearfix">
      <dt>Schedule</dt>
      <dd>{{ gleaned_data.title }}</dd>

      <dt>Contract number</dt>
      <dd>{{ price_list.contract_number }}</dd>

      <dt>Vendor</dt>
      <dd>{{ price_list.vendor_name }}</dd>

      <dt>Small business</dt>
      <dd>{% if price_list.is_small_business == 'True' %}Yes{% else %}No{% endif %}</dd>

      <dt>Contractor worksite</dt>
      <dd>{{ price_list.contractor_site }}</dd>

      <dt>Contract dates</dt>
      <dd class="contract-details__start-date">{{ price_list.contract_start }}</dd>
      <dd>{{ price_list.contract_end }}</dd>

      <dt>Escalation rate</dt>
<<<<<<< HEAD
      <dd>{{ price_list.escalation_rate }}%</dd>
=======
      <dd>{% if price_list.escalation_rate %}{{ price_list.escalation_rate }}%{% else %}None{% endif %}</dd>
>>>>>>> 0611a2ff
    </dl>
    <p><a href="{{ step_4_with_edit_url }}" class="button button-primary" data-edit-btn>Edit</a></p>
  </div>
</div>
{% endif %}

{% if not is_preferred_schedule %}
  <div class="row">
    <div class="columns eight">
      <div class="alert alert-warning">
        <p>
          <strong>Note:</strong> You specified that the price list you were
          uploading was for <em>{{ preferred_schedule_title }}</em>, but it
          appears to be for <em>{{ gleaned_data.title }}</em>. If this is
          incorrect, please upload a different file.
        </p>
      </div>
    </div>
  </div>
{% endif %}

<div class="row">
{% with rows=gleaned_data.valid_rows %}
  {% with total=rows|length %}
    <h3>Verify {{ total }} row{{ total|pluralize }} of data</h3>
  {% endwith %}

  {{ gleaned_data.to_table|safe }}
{% endwith %}
</div>
<div class="row">
  <div class="twelve columns form-button-row clearfix">
    {% if prev_url %}
      <a href="{{ prev_url }}" class="button button-outline button-previous">Previous</a>
    {% elif gleaned_data.invalid_rows %}
      <a href="{% url 'data_capture:step_3_errors' %}" class="button button-outline button-previous">Previous</a>
    {% else %}
      <a href="{% url 'data_capture:step_3' %}" class="button button-previous">Previous</a>
    {% endif %}

    {% if gleaned_data.valid_rows %}
      <div class="submit-group">
        {% if show_edit_form %}
          <button type="submit" class="button button-primary">Save and submit for review</button>
          <span class="submit-label">
            Save changes and submit price list data to an administrator for approval.
          </span>
        {% else %}
          <button type="submit" class="button button-primary" data-edit-text="Save and submit for review">Submit for review</button>
          <span class="submit-label" data-edit-text="Save changes and submit price list data to an administrator for approval.">
            Submit price list data to an administrator for approval.
          </span>
        {% endif %}
      </div>
    {% endif %}
  </div>
</div>
</form>
<<<<<<< HEAD
{% if not is_safe_mode_enabled and not show_edit_form %}
{% load staticfiles %}
<script src= "{% static 'frontend/built/js/data-capture-price-list-upload-step-4/index.min.js' %}"></script>
{% endif %}

{% endblock %}
{% block card_footer %}
    <button type="submit" class="button-link" name="cancel" data-a11y-dialog-show="cancel-dialog" formnovalidate>Cancel</button>
=======
>>>>>>> 0611a2ff
{% endblock %}<|MERGE_RESOLUTION|>--- conflicted
+++ resolved
@@ -68,11 +68,7 @@
       <dd>{{ price_list.contract_end }}</dd>
 
       <dt>Escalation rate</dt>
-<<<<<<< HEAD
-      <dd>{{ price_list.escalation_rate }}%</dd>
-=======
       <dd>{% if price_list.escalation_rate %}{{ price_list.escalation_rate }}%{% else %}None{% endif %}</dd>
->>>>>>> 0611a2ff
     </dl>
     <p><a href="{{ step_4_with_edit_url }}" class="button button-primary" data-edit-btn>Edit</a></p>
   </div>
@@ -131,7 +127,6 @@
   </div>
 </div>
 </form>
-<<<<<<< HEAD
 {% if not is_safe_mode_enabled and not show_edit_form %}
 {% load staticfiles %}
 <script src= "{% static 'frontend/built/js/data-capture-price-list-upload-step-4/index.min.js' %}"></script>
@@ -140,6 +135,4 @@
 {% endblock %}
 {% block card_footer %}
     <button type="submit" class="button-link" name="cancel" data-a11y-dialog-show="cancel-dialog" formnovalidate>Cancel</button>
-=======
->>>>>>> 0611a2ff
 {% endblock %}