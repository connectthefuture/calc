--- conflicted
+++ resolved
@@ -1,11 +1,6 @@
 import json
 from django.views.decorators.http import require_http_methods
-<<<<<<< HEAD
 from django.shortcuts import redirect
-from django.contrib.auth.decorators import login_required
-=======
-from django.shortcuts import render, redirect
->>>>>>> a4f74b5a
 from django.http import HttpResponseBadRequest
 
 from .. import forms
@@ -20,12 +15,8 @@
 )
 
 
-<<<<<<< HEAD
 @steps.step
-@login_required
-=======
 @contract_officer_perms_required
->>>>>>> a4f74b5a
 @require_http_methods(["GET", "POST"])
 def step_1(request, step):
     if request.method == 'GET':
@@ -46,18 +37,11 @@
     })
 
 
-<<<<<<< HEAD
 @steps.step
-@handle_cancel
-@login_required
-@require_http_methods(["GET", "POST"])
-def step_2(request, step):
-=======
 @contract_officer_perms_required
 @require_http_methods(["GET", "POST"])
 @handle_cancel
-def step_2(request):
->>>>>>> a4f74b5a
+def step_2(request, step):
     # Redirect back to step 1 if we don't have data
     if 'step_1_POST' not in request.session.get('data_capture:price_list',
                                                 {}):
@@ -84,18 +68,11 @@
     })
 
 
-<<<<<<< HEAD
 @steps.step
-@handle_cancel
-@login_required
-@require_http_methods(["GET", "POST"])
-def step_3(request, step):
-=======
 @contract_officer_perms_required
 @require_http_methods(["GET", "POST"])
 @handle_cancel
-def step_3(request):
->>>>>>> a4f74b5a
+def step_3(request, step):
     if 'step_2_POST' not in request.session.get('data_capture:price_list',
                                                 {}):
         return redirect('data_capture:step_2')
@@ -129,13 +106,8 @@
         )
 
 
-<<<<<<< HEAD
 @steps.step
-@login_required
-=======
 @contract_officer_perms_required
-@gleaned_data_required
->>>>>>> a4f74b5a
 @handle_cancel
 def step_4(request, step):
     gleaned_data = None
@@ -188,15 +160,7 @@
     })
 
 
-<<<<<<< HEAD
 @steps.step
-@login_required
+@contract_officer_perms_required
 def step_5(request, step):
-    return step.render(request)
-=======
-@contract_officer_perms_required
-def step_5(request):
-    return render(request, 'data_capture/price_list/step_5.html', {
-        'step_number': 5
-    })
->>>>>>> a4f74b5a
+    return step.render(request)