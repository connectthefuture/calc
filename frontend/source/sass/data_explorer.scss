@import 'libs/no-ui';
@import 'base/variables';
@import 'components/tables';

body {
  background-color: $color-white; //override to steps.scss
}

// to fake selection of home link
nav li:first-child {
  border-bottom: $space-1x solid $color-primary-alt;
  a {
    font-weight: $font-weight-bold;
    display: block;
    padding-bottom: $space-half;
  }
}

.loading-indicator,
.has-data {
    -webkit-transition: opacity .5s, height .5s;
       -moz-transition: opacity .5s, height .5s;
            transition: opacity .5s, height .5s;
    clear: both;
}

.autocomplete-suggestions {
  position: absolute;
  display: none;
  z-index: 9999;
  overflow: hidden;
  background: $color-white;
  max-height: 29.4rem;
  overflow: hidden;
  overflow-y: auto;
  border: 1px solid $color-gray-lighter;
}

.autocomplete-suggestion {
  position: relative;
  padding: .25em .5em;
  &.selected {
    color: $color-white;
    background: $color-primary-alt;
  }
  .count {
    position: absolute;
    right: .5em;
    text-align: right;
  }
}

.loading {
  .has-data {
    opacity: .2;
  }
  .loading-indicator {
    opacity: 1;
    visibility: visible;
    height: auto;
  }
}

.loading-indicator {
  opacity: 0;
  visibility: hidden;
  height: 0;
  max-height: 200px;
  overflow-y: hidden;
  & > * {
    margin: 0;
  }
}

.filter_active  {
  border: 2px solid $color-gold !important;
}

input[type="text"]:focus,
input[type="number"]:focus,
select:focus {
  box-shadow: $focus-shadow;
}

.filter_focus {
  border: 2px solid $color-focus !important;
}

input.price,
input#min_experience {
  width: 4em;
  margin-right: .3em;
}

input.price {
  margin-left: .3em;
}

span.dollars {
  color: $color-gray;
}

.filter-more-info {
  float: right;
  font-size: 70%;
}

.graph-block {
  margin-left: 0;
}

.filter-title {
  padding-bottom: 0;
}

.filter-block {
  background: $color-gray-lightest;
  border-radius: $border-radius;
  margin-bottom: 0;
  padding: 1rem 2rem;
}


@media (min-width: 550px) {
  .filter-container {
    float: right;
    margin-bottom: 1em;
  }
}

/* multiselect filter */
dl.dropdown {
  margin-bottom: 1.5rem;
  margin-top: .2em;
  dd,
  dt {
    margin:0px;
    padding:0px;
  }
  dd {
    position:relative;
    ul {
      background-color: $color-white;
      border:0;
      color:#000;
      display:none;
      left:0px;
      padding: 2px 15px 2px 5px;
      position:absolute;
      z-index: 999;
      top:2px;
      list-style:none;
      height: auto;
      overflow: auto;
      width: 100%;
      li {
        margin-bottom: 0;
        a {
          padding:5px;
          display:block;
          margin-bottom: 0;
          &:hover {
            background-color:$color-white;
          }
        }
      }
    }
  }
  ul {
    margin: -1px 0 0 0;
  }
  a,
  a:visited {
    color:#000;
    text-decoration:none;
    outline:none;
    font-size: 14px;
  }
  dt a {
    background-color: $color-white;
    background-image: url(../../images/uswds/arrow-down.svg);
    background-position: right 1.3rem center;
    background-repeat: no-repeat;
    background-size: 1.3rem;
    border: 1px solid $color-base;
    border-radius: $border-radius;
    box-shadow: none;
    box-sizing: border-box;
    display: block;
    min-height: 38px;
    line-height: 24px;
    overflow: hidden;
    padding: 6px 10px;
    &:focus {
      border: 1px solid $color-primary-alt !important;
      box-shadow: $focus-shadow;
    }
  }
  span.value {
    display:none;
  }
  input {
    margin-bottom: 0;
    margin-right: 6px;
    width: auto;
  }
}

.multiSelect label {
  font-weight: 400;
  display: inline;
  &:hover {
    cursor: pointer;
  }
}

.multiSel,
.mutliSelect fieldset {
  margin-bottom: 0;
  width: auto;
}

input[type="checkbox"]:checked ~ label {
  font-weight: 600;
}

.dropdown dt a span,
.multiSel span {
  cursor:pointer;
  display:inline-block;
  padding: 0 3px 2px 0;
}
.multiSel span:after {
  content: ",";
}
.multiSel span:last-child:after {
  content: "";
}

.highlights-container {
  margin-bottom: 2em;
  margin-top: 1em;
  text-align: center;
  position: relative;
  display: flex;
  justify-content: space-between;
}

.price-block {
  background: $color-gray-lightest;
  border: 1px solid $color-gray-lighter;
  border-radius: $border-radius;
  flex-grow: 9;
  .row {
    display: flex;
    align-items: flex-end;
    div {
      flex-grow: 1;
    }
  }
}

@media (min-width: 550px) {
  .price-block {
    max-width: 65.5%;
  }
}
.avg-price-block,
.standard-deviation-block {
  display: inline-block;
  margin: 0 auto;
  padding: .4em;
  text-align: center;
}

.proposed-price-block {
  background: $color-gray-lightest;
  border: 1px solid $color-gray-lighter;
  border-radius: $border-radius;
  padding: 0.4em 1.8em;
  margin-left: 3rem;
  float: right;
  display: none;
  flex-grow: 1;
}

.proposed-price {
  float: right;
  input {
    margin: 0;
    width: 135px;
    display: inline-block;
  }
  .go {
    cursor: pointer;
    display: block;
    float: right;
    margin-left: 0.4rem;
  }
}

.avg-price-block,
.standard-deviation-block,
.proposed-price-block {
  h5 {
    margin-top: 0;
    margin-bottom: 0;
    font-weight: 300;
    line-height: 3.12rem; // to standardize the height of larger and smaller h5s used
  }
}

.avg-price-block {
    border-right: 1px solid $color-gray-lighter;
    border-left: 1px solid $color-gray-lighter;
  h5 {
    font-size: 2.4rem;
  }
}

.avg-price-highlight,
h5.sd-highlight,
h5.proposed-price-highlight {
  color: $color-primary;
  font-weight: 400;
  font-size: 2.4rem;
}

.slider {
  margin: 5px 0 5px 0;
}

section.search {
  padding: .5rem 0 3rem 0;
}

.results {
  padding: 1rem 0;
}

.results h4 {
  margin-bottom: 0;
  float: left;
}

.filter {
  .experience_range select {
    width: auto;
    height: auto;
    margin: 15px 0;
    min-width: 51px;
    display: inline-block;
  }
  select {
      width: 100%;
  }
}
div.filters .filter {
  width: 50%;
  float: left;
}
.filters {
  text-transform: lowercase;
  .education-filter a {
    text-transform: none;
  }
  .filter:after,
  .education-filter span:after {
    content: ", ";
  }
  .filter:last-child:after,
  .education-filter span:last-child:after {
    content: "";
  }
}

.labor-category a:before {
  content: '“';
}
.labor-category a:after {
  content : '”'
}

label[for=schedule] {
  display: inline-block;
}

.table-container {
  width: 100%;
  overflow: scroll;
  clear: both;
}

th.column-exclude {               width:  2%; }
th.column-labor_category {        width: 23%; }
th.column-education_level {       width: 10%; }
th.column-min_years_experience {  width: 10%; }
th.column-wage {                  width:  8%; }
th.column-idv_piid {              width: 12%; }
th.column-vendor_name {           width: 25%; }
th.column-schedule {              width: 10%; }

th.column-education_level {
  color-white-space: nowrap;
}

td.column-idv_piid {
  color-white-space: nowrap;
}

td.column-min_years_experience .years {
  display: none;
  font-style: italic;
  color: $color-gray;
}

tr:hover td.column-min_years_experience .years {
  display: inline;
}

.document-icon {
  fill: $color-primary;
  height: 12px;
  margin-left: 3px;
  width: 12px;
}

.column-idv_piid:hover .document-icon {
  fill: $color-primary-darker;
}

a.focus-input {
  text-decoration: none;
  border-bottom: 1px dotted;
}

.contract-year {
  ul {
    list-style: none;
  }
  li {
    display: inline-block;
  }
  input {
    margin-bottom: 1rem;
    margin-right: 10px;
  }
}

.contract-year-block {
  background-color: $color-white;
  border: 1px solid $color-gray-lighter;
  border-radius: $border-radius;
  display: inline-block;
  padding-left: 0; // ul default override
}

.contract-year-item {
  border-right: 1px solid $color-gray-lighter;
  margin-bottom: 0;
  padding: 1px 8px;
}

.contract-year-item:last-of-type {
  border: none;
}

.contract-year-selected {
  background-color: $color-primary;
  color: $color-white;
}

<<<<<<< HEAD
#reset-button {
  background: $color-white;
}

.export-data {
=======
#export-data {
>>>>>>> 73a84cb1
  margin: 0;
}

#description {
  color: $color-gray-dark;
  font-weight: normal;
  font-size: 2rem;
  .total {
    font-weight: bold;
  }
  .empty .not-empty {
    display: none;
  }
}

#results-actions {
  text-align: right;
}

#labor_category {
  margin-bottom: .5rem;
}

#query-types {
  padding: 0 1rem;
  label {
    display: inline-block;
    font-weight: normal;
    margin: 0 1rem 0 0;
    input {
      margin-right: .5rem;
    }
  }
}

#price-histogram svg {
  max-height: 300px;
}

/* graph container */
.graph {
  position: relative;
  margin: 1rem 0;
}

svg.graph {
  display: block;
  margin: 0;
  width: 100%;
  height: auto;
}

.graph > .title {
  position: absolute;
}

.selenium #search[class="search"] {
  border: 10px solid orange;
}

.selenium #search.error { border-color: red; }
.selenium #search.loaded { border-color: green; }

/* Contract Year Filter */

label.checkbox,
label.radio {
  display: inline-block;
  font-weight: 400;
  margin-bottom: 0.5em;
  input[type="checkbox"] + span {
    border-radius: 0.4rem;
    display: inline-block;
    height: 1.8rem;
    margin-top: 0;
    margin-right: 0.5em;
    margin-bottom: 0;
    vertical-align: -4px;
    padding-top: 4px;
    width: 1.8rem;
  }
  input[type="radio"] + span {
    display: inline-block;
    margin-top: 0;
    margin-bottom: 0;
  }
}

label.checkbox :checked + span {
  background-color: $color-primary;
  box-shadow: 0 0 0 0 $color-white;
  position: relative;
  &:after {
    color: $color-white;
    font-family: "FontAwesome";
    content: x;
    position: relative;
    left: 2px;
    top: -5px;
  }
}

label.radio :checked + span {
  background-color: $color-primary;
  color: $color-white;
  position: relative;
}

.contract-list-item input[type="checkbox"],
.contract-list-item input[type="radio"] {
  -webkit-appearance: none;
  -moz-appearance: none;
  -ms-appearance: none;
  -o-appearance: none;
  appearance: none;
  display: inline-block;
  height: 1.8rem;
  width: 1.8rem;
  vertical-align: -4px;
  border: 0;
  clip: rect(0 0 0 0);
  height: 1px;
  margin: -1px;
  overflow: hidden;
  padding: 0;
  position: absolute;
  width: 1px;
}

input[type="checkbox"]:focus + .checkbox-focus,
input[type="radio"]:focus + .checkbox-focus {
  -webkit-box-shadow: 0px 0px 5px 2px $color-focus;
  -moz-box-shadow: 0px 0px 5px 2px $color-focus;
  box-shadow: 0px 0px 5px 2px $color-focus;
}

.fieldset-inputs label {
  margin: 0;
  cursor: pointer;
}

.checkbox-focus {
  background-color: $color-white;
  padding: 1px 8px;
}

.contract-list-item {
  margin-bottom: 0;
  border-right: 1px solid $color-gray-lighter;
  &:last-of-type {
    border: none;
    margin-right: -1px;
  }
  &:not(:first-child) {
    margin-left: -3px
  }
}

.contract-current-year-span {
  border-radius: $border-radius 0 0 $border-radius;
  &.checkbox-focus {
    background-color: transparent;
  }
}

.contract-last-year-span {
  border-radius: 0 $border-radius $border-radius 0;
  &.checkbox-focus {
    background-color: transparent;
  }
}

.contract-year legend {
  float: left;
  margin-bottom: 10px;
}<|MERGE_RESOLUTION|>--- conflicted
+++ resolved
@@ -470,15 +470,7 @@
   color: $color-white;
 }
 
-<<<<<<< HEAD
-#reset-button {
-  background: $color-white;
-}
-
 .export-data {
-=======
-#export-data {
->>>>>>> 73a84cb1
   margin: 0;
 }
 
