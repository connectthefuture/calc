--- conflicted
+++ resolved
@@ -169,10 +169,6 @@
                 </div>
               </div>
 
-<<<<<<< HEAD
-
-=======
->>>>>>> a5b06fef
               <div className="filter-container columns three">
                 <div className="filter-block">
                   <h5 className="filter-title">Optional filters</h5>
