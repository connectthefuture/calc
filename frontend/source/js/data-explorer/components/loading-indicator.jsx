--- conflicted
+++ resolved
@@ -1,10 +1,7 @@
 import React from 'react';
 import { connect } from 'react-redux';
 
-<<<<<<< HEAD
-export function LoadingIndicator({ error }) {
-=======
-function LoadingIndicator({ error, inProgress }) {
+export function LoadingIndicator({ error, inProgress }) {
   let errorMessage = null;
   let ariaStatus = inProgress ? 'Loading results' : 'Results loaded.';
 
@@ -16,7 +13,6 @@
     }
   }
 
->>>>>>> f7f2ea31
   return (
     <div>
       {/* Note that in order for this aria-live region to work
