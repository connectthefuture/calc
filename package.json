--- conflicted
+++ resolved
@@ -10,11 +10,8 @@
     "babel-preset-react": "^6.16.0",
     "babelify": "^7.3.0",
     "browserify": "^13.0.1",
-<<<<<<< HEAD
     "classnames": "^2.2.5",
-=======
     "bourbon-neat": "1.8.0",
->>>>>>> 781208db
     "del": "^2.2.1",
     "document-register-element": "^1.0.0",
     "dotenv": "^2.0.0",
@@ -22,11 +19,8 @@
     "eslint": "^3.2.0",
     "eslint-config-airbnb-base": "^5.0.1",
     "eslint-plugin-import": "^1.12.0",
-<<<<<<< HEAD
     "eslint-plugin-react": "^6.7.1",
-=======
     "eyeglass": "1.1.2",
->>>>>>> 781208db
     "gulp": "^3.9.1",
     "gulp-clean-css": "^2.0.11",
     "gulp-concat": "^2.6.0",
