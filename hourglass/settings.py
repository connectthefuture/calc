"""
Django settings for hourglass project.

For more information on this file, see
https://docs.djangoproject.com/en/1.7/topics/settings/

For the full list of settings and their values, see
https://docs.djangoproject.com/en/1.7/ref/settings/
"""

# Build paths inside the project like this: os.path.join(BASE_DIR, ...)
import os
import dj_database_url
from dotenv import load_dotenv

from .settings_utils import load_cups_from_vcap_services, get_whitelisted_ips

BASE_DIR = os.path.dirname(os.path.dirname(__file__))

DOTENV_PATH = os.path.join(BASE_DIR, '.env')

if os.path.exists(DOTENV_PATH):
    load_dotenv(DOTENV_PATH)

load_cups_from_vcap_services('calc-env')

# SECURITY WARNING: don't run with debug turned on in production!
DEBUG = 'DEBUG' in os.environ

if DEBUG:
    os.environ.setdefault(
        'SECRET_KEY',
        'I am an insecure secret key intended ONLY for dev/testing.'
    )

API_HOST = os.environ.get('API_HOST', '/api/')

TEMPLATE_DEBUG = DEBUG
TEMPLATE_DIRS = (
    os.path.join(BASE_DIR, 'hourglass/templates'),
    os.path.join(BASE_DIR, 'hourglass_site/templates'),
)

ALLOWED_HOSTS = ['*']


# Application definition

INSTALLED_APPS = (
    'django.contrib.admin',
    'django.contrib.auth',
    'django.contrib.contenttypes',
    'django.contrib.sessions',
    'django.contrib.messages',
    'whitenoise.runserver_nostatic',
    'django.contrib.staticfiles',

    'hourglass_site',

    'contracts',
    'api',
    'djorm_pgfulltext',
    'rest_framework',
    'corsheaders',
    'djangosecure',
    'uaa_client',
)

MIDDLEWARE_CLASSES = (
    'djangosecure.middleware.SecurityMiddleware',
    'whitenoise.middleware.WhiteNoiseMiddleware',
    'django.contrib.sessions.middleware.SessionMiddleware',
    'corsheaders.middleware.CorsMiddleware',
    'django.middleware.common.CommonMiddleware',
    'django.middleware.csrf.CsrfViewMiddleware',
    'django.contrib.auth.middleware.AuthenticationMiddleware',
    # 'django.contrib.auth.middleware.SessionAuthenticationMiddleware',
    'django.contrib.messages.middleware.MessageMiddleware',
    'django.middleware.clickjacking.XFrameOptionsMiddleware',
)

AUTHENTICATION_BACKENDS = (
    'uaa_client.authentication.UaaBackend',
)

TEMPLATE_CONTEXT_PROCESSORS = (
    'hourglass.context_processors.api_host',
    "django.contrib.auth.context_processors.auth",
    "django.core.context_processors.debug",
    "django.core.context_processors.i18n",
    "django.core.context_processors.media",
    'django.core.context_processors.request',
    "django.core.context_processors.static",
    "django.core.context_processors.tz",
    "django.contrib.messages.context_processors.messages"

)

ROOT_URLCONF = 'hourglass.urls'

WSGI_APPLICATION = 'hourglass.wsgi.application'

# Internationalization
# https://docs.djangoproject.com/en/1.7/topics/i18n/

LANGUAGE_CODE = 'en-us'

TIME_ZONE = 'UTC'

USE_I18N = True

USE_L10N = True

USE_TZ = True

# django cors headers
CORS_ORIGIN_ALLOW_ALL = True

# Static files (CSS, JavaScript, Images)
# https://docs.djangoproject.com/en/1.7/howto/static-files/

STATIC_URL = '/static/'
STATIC_ROOT = os.path.join(BASE_DIR, 'static')

STATICFILES_DIRS = (
    # os.path.join(BASE_DIR, 'static'),
)

if not DEBUG:
    STATICFILES_STORAGE = ('whitenoise.storage.'
                           'CompressedManifestStaticFilesStorage')

PAGINATION = 200

REST_FRAMEWORK = {
    'COERCE_DECIMAL_TO_STRING': False,
    'WHITELIST': get_whitelisted_ips(),
    'DEFAULT_PERMISSION_CLASSES': (
        'api.permissions.WhiteListPermission',
    ),
}

LOGGING = {
    'version': 1,
    'disable_existing_loggers': False,
    'formatters': {
        'verbose': {
            'format': "[%(asctime)s] %(levelname)s [%(name)s:%(lineno)s] "
                      "%(message)s",
            'datefmt': "%d/%b/%Y %H:%M:%S"
        },
        'simple': {
            'format': '%(levelname)s %(message)s'
        },
    },
    'handlers': {
        'file': {
            'level': 'DEBUG',
            'class': 'logging.FileHandler',
            'filename': os.path.join(BASE_DIR, 'logs/hourglass.log'),
            'formatter': 'verbose'
        },
        'contracts_file': {
            'level': 'DEBUG',
            'class': 'logging.FileHandler',
            'filename': os.path.join(BASE_DIR, 'logs/load_data.log'),
            'formatter': 'verbose'
        },
        'console': {
            'level': 'INFO',
            'class': 'logging.StreamHandler',
            'formatter': 'verbose'
        },
    },
    'loggers': {
        'django': {
            'handlers': ['console', 'file'],
            'propagate': True,
            'level': 'INFO',
        },
        'contracts': {
            'handlers': ['console', 'contracts_file'],
            'propagate': True,
            'level': 'INFO',
        },
    },
}

DATABASES = {}
DATABASES['default'] = dj_database_url.config()

SECURE_SSL_REDIRECT = not DEBUG

if 'FORCE_DISABLE_SECURE_SSL_REDIRECT' in os.environ:
    SECURE_SSL_REDIRECT = False

<<<<<<< HEAD
=======
SESSION_COOKIE_SECURE = CSRF_COOKIE_SECURE = SECURE_SSL_REDIRECT

SECURE_BROWSER_XSS_FILTER = True

SECURE_CONTENT_TYPE_NOSNIFF = True

>>>>>>> 9d423aff
# Amazon ELBs pass on X-Forwarded-Proto.
SECURE_PROXY_SSL_HEADER = ("HTTP_X_FORWARDED_PROTO", "https")

SECRET_KEY = os.environ['SECRET_KEY']

ENABLE_SEO_INDEXING = 'ENABLE_SEO_INDEXING' in os.environ

UAA_AUTH_URL = 'https://login.cloud.gov/oauth/authorize'

UAA_TOKEN_URL = 'https://uaa.cloud.gov/oauth/token'

UAA_CLIENT_ID = os.environ.get('UAA_CLIENT_ID', 'calc-dev')

UAA_CLIENT_SECRET = os.environ.get('UAA_CLIENT_SECRET')

LOGIN_URL = 'uaa_client:login'

LOGIN_REDIRECT_URL = '/'

if DEBUG:
    INSTALLED_APPS += ('fake_uaa_provider',)

if not UAA_CLIENT_SECRET:
    if DEBUG:
        # We'll be using the Fake UAA Provider.
        UAA_CLIENT_SECRET = 'fake-uaa-provider-client-secret'
        UAA_AUTH_URL = UAA_TOKEN_URL = 'fake:'
    else:
        raise Exception('UAA_CLIENT_SECRET must be defined in production.')<|MERGE_RESOLUTION|>--- conflicted
+++ resolved
@@ -194,15 +194,12 @@
 if 'FORCE_DISABLE_SECURE_SSL_REDIRECT' in os.environ:
     SECURE_SSL_REDIRECT = False
 
-<<<<<<< HEAD
-=======
 SESSION_COOKIE_SECURE = CSRF_COOKIE_SECURE = SECURE_SSL_REDIRECT
 
 SECURE_BROWSER_XSS_FILTER = True
 
 SECURE_CONTENT_TYPE_NOSNIFF = True
 
->>>>>>> 9d423aff
 # Amazon ELBs pass on X-Forwarded-Proto.
 SECURE_PROXY_SSL_HEADER = ("HTTP_X_FORWARDED_PROTO", "https")
 
