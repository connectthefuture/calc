@import url(tables.css);

.loading-indicator,
.has-data {
    -webkit-transition: opacity .5s, height .5s;
       -moz-transition: opacity .5s, height .5s;
            transition: opacity .5s, height .5s;
    clear: both;
}

.autocomplete-suggestions {
  position: absolute;
  display: none;
  z-index: 9999;
  overflow: hidden;
  background: #fff;

  max-height: 29.4rem;
  overflow: hidden;
  overflow-y: auto;
  border: 1px solid #ccc;
}

.autocomplete-suggestion {
  position: relative;
  padding: .25em .5em;
}

.autocomplete-suggestion .count {
  position: absolute;
  right: .5em;
  text-align: right;
}

.autocomplete-suggestion.selected {
  color: #fff;
  background: #1EAEDB;
}

.loading .has-data {
  opacity: .2;
}

.loading-indicator {
  opacity: 0;
  visibility: hidden;
  height: 0;
  max-height: 200px;
  overflow-y: hidden;
}

  .loading-indicator > * {
    margin: 0;
  }

  .loading .loading-indicator {
    opacity: 1;
    visibility: visible;
    height: auto;
  }

.filter_active  {
  border: 2px solid #ffd855 !important;
}

.sr-only {
  display: none;
}

input[type="text"]:focus,
select:focus, .filter_focus {
  border: 2px solid #33C3F0 !important;
  box-shadow: 0 0 5px #33C3F0;
}

main h5 {
  margin: 0 !important;
}

input.price,
input#min_experience {
  width: 4em;
  margin-right: .3em;
}

input.price {
  margin-left: .3em;
}

span.dollars {
  color: #6E6E6E;
}

.schedule-info {
  float: right;
  font-size: 70%;
}

.graph-block {
  margin-left: 0;
}

.filter-title {
  padding-bottom: .3em;
}

.filter-block {
  background: #F3F3F3;
  border-radius: 4px;
  margin-bottom: 2em;
  padding: 1rem 2rem;
}

@media (min-width: 550px) {
  .filter-container {
    float: right;
    margin-bottom: 3em;
  }
}

.highlights-container {
  margin-bottom: 2em;
  margin-top: 1em;
  text-align: center;
  position: relative;
}

.price-block {
  background: #f9f9f9;
  border: 1px solid #e1e1e1;
  border-radius: 4px;
}

.standard-deviation-title {
  font-size: 14px;
  padding-bottom: 4px;
  padding-top: 11px;
}

.avg-price-block {
  border-left: 1px solid #e1e1e1;
  border-right: 1px solid #e1e1e1;
}

.avg-price-block,
.standard-deviation-block {
  display: inline-block;
  margin: 0 auto;
  padding: .4em 0;
  text-align: center;
  width: 32%;
}

.proposed-price-block {
  background: #f9f9f9;
  border: 1px solid #e1e1e1;
  border-radius: 4px;
  padding: 1.1em 2em .5em 2em;
  margin: 0 20px 0 0;
  float: right;
  display: none;
}
.proposed-price-title {
  font-size: 16px;
}

#avg-price-highlight,
.sd-highlight, .proposed-price-highlight {
  color: #17779f;
  font-weight: 400;
}

<<<<<<< HEAD
/* experience slider */
.slider {
  margin: 5px 0 5px 0;
}
.years {
  /*margin: 0 0 15px 0;*/
}
.filter .experience_range select {
  width: auto;
  height: auto;
  margin: 15px 0;
=======
@media (max-width: 800px) {
  .proposed-price-block {
    clear: both;
    float: left;
    margin: 10px 0 0 0;
  }
>>>>>>> 5b941852
}


.rates-help-text {
  color: #999;
  clear: both;
}

.filter select {
    width: 100%;
}

section.search {
  padding: .5rem 0 3rem 0;
}

.results {
  padding: 1rem 0;
}

.results h4 {
  margin-bottom: 0;
  float: left;
}

.proposed-price {
  float: right;
}
.proposed-price input {
  width: 135px;
}
.proposed-price .go {
  padding: 0 10px;
  cursor: pointer;
}

div.filters .filter {
  width: 50%;
  float: left;
}

label[for=schedule] {
  display: inline-block;
}

.table-container {
  width: 100%;
  overflow: scroll;
}

th.column-exclude {               width:  2%; }
th.column-labor_category {        width: 23%; }
th.column-education_level {       width: 10%; }
th.column-min_years_experience {  width: 10%; }
th.column-wage {                  width:  8%; }
th.column-idv_piid {              width: 12%; }
th.column-vendor_name {           width: 25%; }
th.column-schedule {              width: 10%; }

th.column-education_level {
  white-space: nowrap;
}

td.column-idv_piid {
  white-space: nowrap;
}

td.column-min_years_experience i {
  font-style: normal;
  font-size: .75em;
  color: #999;
}

td.column-min_years_experience .years {
  font-style: italic;
  color: #bbb;
}

.document-icon {
  fill: #17779f;
  height: 12px;
  margin-left: 3px;
  width: 12px;
}

.column-idv_piid:hover .document-icon {
  fill: #0c4c6f;
}

a.focus-input {
  text-decoration: none;
  border-bottom: 1px dotted;
}

#reset-button {
  background: #fff;
}

#export-data {
  margin: 0;
}

#description {
  color: #333;
  font-weight: normal;
  font-size: 2rem;
}

#description .total {
  font-weight: bold;
}

#description .empty .not-empty {
  display: none;
}

#results-actions {
  text-align: right;
}

#labor_category {
  margin-bottom: .5rem;
}

#query-types {
  padding: 0 1rem;
}

  #query-types label {
    display: inline-block;
    font-weight: normal;
    margin: 0 1rem 0 0;
  }

  #query-types label input {
    margin-right: .5rem;
  }

#price-histogram {
  max-height: 220px;
}

/* graph container */
.graph {
  position: relative;
  margin: 1rem 0;
}

svg.graph {
  display: block;
  margin: 0;
  width: 100%;
  height: auto;
}

.graph > .title {
  position: absolute;
}

.selenium #search[class="search"] {
  border: 10px solid orange;
}

.selenium #search.error { border-color: red; }
.selenium #search.loaded { border-color: green; }

/* tooltips */

.xtooltip {
  display: inline;
  position: relative;
}

.xtooltip:hover:before {
  border: solid;
  border-color: #333 transparent;
  border-width: 6px 6px 0 6px;
  bottom: 20px;
  content: "";
  left: 50%;
  position: absolute;
  z-index: 99;
}

.xtooltip:hover::after {
  background: none repeat scroll 0 0 rgba(0, 0, 0, 0.8);
  border-radius: 5px;
  bottom: 26px;
  color: #fff;
  content: attr(aria-label);
  left: 0;
  padding: 3px 15px;
  position: absolute;
  text-align: center;
  width: auto;
  z-index: 98;
}

/* tooltips test 2 */

.tooltips {
  position: relative;
  display: inline;
}
.tooltips span {
  position: absolute;
  width:140px;
  color: #FFFFFF;
  background: #000000;
  height: 30px;
  line-height: 30px;
  text-align: center;
  visibility: hidden;
  border-radius: 6px;
}
.tooltips span:after {
  content: '';
  position: absolute;
  top: 100%;
  left: 50%;
  margin-left: -8px;
  width: 0; height: 0;
  border-top: 8px solid #000000;
  border-right: 8px solid transparent;
  border-left: 8px solid transparent;
}
th:hover.tooltips span {
  visibility: visible;
  opacity: 0.8;
  bottom: 30px;
  left: 50%;
  margin-left: -76px;
  z-index: 999;
}

/* tooltips test 3 */

.drag-hint {
  position:relative;
}
.drag-hint > span{
  display:none;
}
.drag-hint:hover > span {
  display: inline;
  position:absolute;
  top: -25px;
  left: 0;
  right: 0;
  text-align: center;
}

/**
 * IE tweaks!
 *
 * In any version of IE, the <body> gets two
 * classes:
 *
 * 1. "ie"
 * 2. "ie{version}", where {version} is the
 *    major version number, e.g. 8, 9, 10, or 11.
 *
 * So, to target IE8, you would prefix your
 * selector with ".ie8", and so on.
 */
.ie #results-table thead th a {
  top: -20px;
}

/* This is the default Tooltipster theme (feel free to modify or duplicate and create multiple themes!): */
.tooltipster-default {
  border-radius: 5px;
  border: 2px solid #000;
  background: #4c4c4c;
  color: #fff;
}

/* Use this next selector to style things like font-size and line-height: */
.tooltipster-default .tooltipster-content {
  font-size: 14px;
  line-height: 16px;
  padding: 8px 10px;
  overflow: hidden;
}

/* This next selector defines the color of the border on the outside of the arrow. This will automatically match the color and size of the border set on the main tooltip styles. Set display: none; if you would like a border around the tooltip but no border around the arrow */
.tooltipster-default .tooltipster-arrow .tooltipster-arrow-border {
  /* border-color: ... !important; */
}


/* If you're using the icon option, use this next selector to style them */
.tooltipster-icon {
  cursor: help;
  margin-left: 4px;
}








/* This is the base styling required to make all Tooltipsters work */
.tooltipster-base {
  padding: 0;
  font-size: 0;
  line-height: 0;
  position: absolute;
  left: 0;
  top: 0;
  z-index: 9999999;
  pointer-events: none;
  width: auto;
  overflow: visible;
}
.tooltipster-base .tooltipster-content {
  overflow: hidden;
}


/* These next classes handle the styles for the little arrow attached to the tooltip. By default, the arrow will inherit the same colors and border as what is set on the main tooltip itself. */
.tooltipster-arrow {
  display: block;
  text-align: center;
  width: 100%;
  height: 100%;
  position: absolute;
  top: 0;
  left: 0;
  z-index: -1;
}
.tooltipster-arrow span, .tooltipster-arrow-border {
  display: block;
  width: 0;
  height: 0;
  position: absolute;
}
.tooltipster-arrow-top span, .tooltipster-arrow-top-right span, .tooltipster-arrow-top-left span {
  border-left: 8px solid transparent !important;
  border-right: 8px solid transparent !important;
  border-top: 8px solid;
  bottom: -7px;
}
.tooltipster-arrow-top .tooltipster-arrow-border, .tooltipster-arrow-top-right .tooltipster-arrow-border, .tooltipster-arrow-top-left .tooltipster-arrow-border {
  border-left: 9px solid transparent !important;
  border-right: 9px solid transparent !important;
  border-top: 9px solid;
  bottom: -7px;
}

.tooltipster-arrow-bottom span, .tooltipster-arrow-bottom-right span, .tooltipster-arrow-bottom-left span {
  border-left: 8px solid transparent !important;
  border-right: 8px solid transparent !important;
  border-bottom: 8px solid;
  top: -7px;
}
.tooltipster-arrow-bottom .tooltipster-arrow-border, .tooltipster-arrow-bottom-right .tooltipster-arrow-border, .tooltipster-arrow-bottom-left .tooltipster-arrow-border {
  border-left: 9px solid transparent !important;
  border-right: 9px solid transparent !important;
  border-bottom: 9px solid;
  top: -7px;
}
.tooltipster-arrow-top span, .tooltipster-arrow-top .tooltipster-arrow-border, .tooltipster-arrow-bottom span, .tooltipster-arrow-bottom .tooltipster-arrow-border {
  left: 0;
  right: 0;
  margin: 0 auto;
}
.tooltipster-arrow-top-left span, .tooltipster-arrow-bottom-left span {
  left: 6px;
}
.tooltipster-arrow-top-left .tooltipster-arrow-border, .tooltipster-arrow-bottom-left .tooltipster-arrow-border {
  left: 5px;
}
.tooltipster-arrow-top-right span,  .tooltipster-arrow-bottom-right span {
  right: 6px;
}
.tooltipster-arrow-top-right .tooltipster-arrow-border, .tooltipster-arrow-bottom-right .tooltipster-arrow-border {
  right: 5px;
}
.tooltipster-arrow-left span, .tooltipster-arrow-left .tooltipster-arrow-border {
  border-top: 8px solid transparent !important;
  border-bottom: 8px solid transparent !important;
  border-left: 8px solid;
  top: 50%;
  margin-top: -7px;
  right: -7px;
}
.tooltipster-arrow-left .tooltipster-arrow-border {
  border-top: 9px solid transparent !important;
  border-bottom: 9px solid transparent !important;
  border-left: 9px solid;
  margin-top: -8px;
}
.tooltipster-arrow-right span, .tooltipster-arrow-right .tooltipster-arrow-border {
  border-top: 8px solid transparent !important;
  border-bottom: 8px solid transparent !important;
  border-right: 8px solid;
  top: 50%;
  margin-top: -7px;
  left: -7px;
}
.tooltipster-arrow-right .tooltipster-arrow-border {
  border-top: 9px solid transparent !important;
  border-bottom: 9px solid transparent !important;
  border-right: 9px solid;
  margin-top: -8px;
}


/* Some CSS magic for the awesome animations - feel free to make your own custom animations and reference it in your Tooltipster settings! */

.tooltipster-fade {
  opacity: 0;
  -webkit-transition-property: opacity;
  -moz-transition-property: opacity;
  -o-transition-property: opacity;
  -ms-transition-property: opacity;
  transition-property: opacity;
}
.tooltipster-fade-show {
  opacity: 1;
}

.tooltipster-grow {
  -webkit-transform: scale(0,0);
  -moz-transform: scale(0,0);
  -o-transform: scale(0,0);
  -ms-transform: scale(0,0);
  transform: scale(0,0);
  -webkit-transition-property: -webkit-transform;
  -moz-transition-property: -moz-transform;
  -o-transition-property: -o-transform;
  -ms-transition-property: -ms-transform;
  transition-property: transform;
  -webkit-backface-visibility: hidden;
}
.tooltipster-grow-show {
  -webkit-transform: scale(1,1);
  -moz-transform: scale(1,1);
  -o-transform: scale(1,1);
  -ms-transform: scale(1,1);
  transform: scale(1,1);
  -webkit-transition-timing-function: cubic-bezier(0.175, 0.885, 0.320, 1);
  -webkit-transition-timing-function: cubic-bezier(0.175, 0.885, 0.320, 1.15);
  -moz-transition-timing-function: cubic-bezier(0.175, 0.885, 0.320, 1.15);
  -ms-transition-timing-function: cubic-bezier(0.175, 0.885, 0.320, 1.15);
  -o-transition-timing-function: cubic-bezier(0.175, 0.885, 0.320, 1.15);
  transition-timing-function: cubic-bezier(0.175, 0.885, 0.320, 1.15);
}

.tooltipster-swing {
  opacity: 0;
  -webkit-transform: rotateZ(4deg);
  -moz-transform: rotateZ(4deg);
  -o-transform: rotateZ(4deg);
  -ms-transform: rotateZ(4deg);
  transform: rotateZ(4deg);
  -webkit-transition-property: -webkit-transform, opacity;
  -moz-transition-property: -moz-transform;
  -o-transition-property: -o-transform;
  -ms-transition-property: -ms-transform;
  transition-property: transform;
}
.tooltipster-swing-show {
  opacity: 1;
  -webkit-transform: rotateZ(0deg);
  -moz-transform: rotateZ(0deg);
  -o-transform: rotateZ(0deg);
  -ms-transform: rotateZ(0deg);
  transform: rotateZ(0deg);
  -webkit-transition-timing-function: cubic-bezier(0.230, 0.635, 0.495, 1);
  -webkit-transition-timing-function: cubic-bezier(0.230, 0.635, 0.495, 2.4);
  -moz-transition-timing-function: cubic-bezier(0.230, 0.635, 0.495, 2.4);
  -ms-transition-timing-function: cubic-bezier(0.230, 0.635, 0.495, 2.4);
  -o-transition-timing-function: cubic-bezier(0.230, 0.635, 0.495, 2.4);
  transition-timing-function: cubic-bezier(0.230, 0.635, 0.495, 2.4);
}

.tooltipster-fall {
  top: 0;
  -webkit-transition-property: top;
  -moz-transition-property: top;
  -o-transition-property: top;
  -ms-transition-property: top;
  transition-property: top;
  -webkit-transition-timing-function: cubic-bezier(0.175, 0.885, 0.320, 1);
  -webkit-transition-timing-function: cubic-bezier(0.175, 0.885, 0.320, 1.15);
  -moz-transition-timing-function: cubic-bezier(0.175, 0.885, 0.320, 1.15);
  -ms-transition-timing-function: cubic-bezier(0.175, 0.885, 0.320, 1.15);
  -o-transition-timing-function: cubic-bezier(0.175, 0.885, 0.320, 1.15);
  transition-timing-function: cubic-bezier(0.175, 0.885, 0.320, 1.15);
}
.tooltipster-fall-show {
}
.tooltipster-fall.tooltipster-dying {
  -webkit-transition-property: all;
  -moz-transition-property: all;
  -o-transition-property: all;
  -ms-transition-property: all;
  transition-property: all;
  top: 0px !important;
  opacity: 0;
}

.tooltipster-slide {
  left: -40px;
  -webkit-transition-property: left;
  -moz-transition-property: left;
  -o-transition-property: left;
  -ms-transition-property: left;
  transition-property: left;
  -webkit-transition-timing-function: cubic-bezier(0.175, 0.885, 0.320, 1);
  -webkit-transition-timing-function: cubic-bezier(0.175, 0.885, 0.320, 1.15);
  -moz-transition-timing-function: cubic-bezier(0.175, 0.885, 0.320, 1.15);
  -ms-transition-timing-function: cubic-bezier(0.175, 0.885, 0.320, 1.15);
  -o-transition-timing-function: cubic-bezier(0.175, 0.885, 0.320, 1.15);
  transition-timing-function: cubic-bezier(0.175, 0.885, 0.320, 1.15);
}
.tooltipster-slide.tooltipster-slide-show {
}
.tooltipster-slide.tooltipster-dying {
  -webkit-transition-property: all;
  -moz-transition-property: all;
  -o-transition-property: all;
  -ms-transition-property: all;
  transition-property: all;
  left: 0px !important;
  opacity: 0;
}


/* CSS transition for when contenting is changing in a tooltip that is still open. The only properties that will NOT transition are: width, height, top, and left */
.tooltipster-content-changing {
  opacity: 0.5;
  -webkit-transform: scale(1.1, 1.1);
  -moz-transform: scale(1.1, 1.1);
  -o-transform: scale(1.1, 1.1);
  -ms-transform: scale(1.1, 1.1);
  transform: scale(1.1, 1.1);
}

/* Range Slider styles */


/* Functional styling;
 * These styles are required for noUiSlider to function.
 * You don't need to change these rules to apply your design.
 */
.noUi-target,
.noUi-target * {
-webkit-touch-callout: none;
-webkit-user-select: none;
-ms-touch-action: none;
-ms-user-select: none;
-moz-user-select: none;
-moz-box-sizing: border-box;
  box-sizing: border-box;
}
.noUi-target {
  position: relative;
  direction: ltr;
}
.noUi-base {
  width: 100%;
  height: 100%;
  position: relative;
}
.noUi-origin {
  position: absolute;
  right: 0;
  top: 0;
  left: 0;
  bottom: 0;
}
.noUi-handle {
  position: relative;
  z-index: 1;
}
.noUi-stacking .noUi-handle {
/* This class is applied to the lower origin when
   its values is > 50%. */
  z-index: 10;
}
.noUi-stacking + .noUi-origin {
/* Fix stacking order in IE7, which incorrectly
   creates a new context for the origins. */
  *z-index: -1;
}
.noUi-state-tap .noUi-origin {
-webkit-transition: left 0.3s, top 0.3s;
  transition: left 0.3s, top 0.3s;
}
.noUi-state-drag * {
  cursor: inherit !important;
}

/* Painting and performance;
 * Browsers can paint handles in their own layer.
 */
.noUi-base {
  -webkit-transform: translate3d(0,0,0);
  transform: translate3d(0,0,0);
}

/* Slider size and handle placement;
 */
.noUi-horizontal {
  height: 10px;
}
.noUi-horizontal .noUi-handle {
  /*width: 34px;*/
  /*height: 28px;*/
  width: 16px;
  height: 16px;
  left: -4px;
  top: -4px;


}

/* Styling;
 */
.noUi-background {
  background: #FAFAFA;
  box-shadow: inset 0 1px 1px #f0f0f0;
}
.noUi-connect {
  /*background: #3FB8AF;*/
  background: #17779f;
  cursor: pointer;
  box-shadow: inset 0 0 3px rgba(51,51,51,0.45);
-webkit-transition: background 450ms;
  transition: background 450ms;
}
.noUi-origin {
  border-radius: 2px;
}
.noUi-target {
  border-radius: 4px;
  border: 1px solid #D3D3D3;
  box-shadow: inset 0 1px 1px #F0F0F0, 0 3px 6px -5px #BBB;
}
.noUi-target.noUi-connect {
  box-shadow: inset 0 0 3px rgba(51,51,51,0.45), 0 3px 6px -5px #BBB;
}

/* Handles and cursors;
 */
.noUi-dragable {
  cursor: w-resize;
}

.noUi-vertical .noUi-dragable {
  cursor: n-resize;
}
.noUi-handle {
  border: 1px solid #999;
  border-radius: 10px;
  background: #FFF;
  cursor: pointer;
  box-shadow: inset 0 0 1px #FFF,
        inset 0 1px 7px #EBEBEB,
        0 3px 6px -3px #BBB;
}
.noUi-active {
  box-shadow: inset 0 0 1px #FFF,
        inset 0 1px 7px #DDD,
        0 3px 6px -3px #BBB;
}

/* Disabled state;
 */
[disabled].noUi-connect,
[disabled] .noUi-connect {
  background: #B8B8B8;
}
[disabled] .noUi-handle {
  cursor: not-allowed;
}<|MERGE_RESOLUTION|>--- conflicted
+++ resolved
@@ -170,7 +170,6 @@
   font-weight: 400;
 }
 
-<<<<<<< HEAD
 /* experience slider */
 .slider {
   margin: 5px 0 5px 0;
@@ -182,14 +181,14 @@
   width: auto;
   height: auto;
   margin: 15px 0;
-=======
+}
+
 @media (max-width: 800px) {
   .proposed-price-block {
     clear: both;
     float: left;
     margin: 10px 0 0 0;
   }
->>>>>>> 5b941852
 }
 
 
