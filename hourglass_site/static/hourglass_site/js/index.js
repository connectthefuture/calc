--- conflicted
+++ resolved
@@ -149,11 +149,7 @@
       histogram: HISTOGRAM_BINS
     };
     request = api.get({
-<<<<<<< HEAD
-      uri: "rates/", 
-=======
       uri: "rates/",
->>>>>>> a3bbced1
       data: hourglass.extend(defaults, data)
     }, update);
 
