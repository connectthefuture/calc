--- conflicted
+++ resolved
@@ -381,11 +381,6 @@
               title="Click to export your search results to an Excel file (CSV)" href="{{ API_HOST }}rates/csv/">⬇ Export Data (CSV)</a>
           </div>
 
-<<<<<<< HEAD
-          </div>
-
-=======
->>>>>>> aa36d86c
           <p class="rates-help-text">The rates shown here are fully burdened, applicable worldwide, and representative of the current fiscal year. This data represents rates awarded at the master contract level.</p>
 
         </div><!-- /.div -->
