{% extends "base.html" %}
{% load staticfiles %}

{% block head %}
<script src="{% static 'hourglass_site/js/vendor/jquery.auto-complete.min.js' %}"></script>
<link rel="stylesheet" href="{% static 'hourglass_site/style/index.css' %}">
{% endblock %}

{% block body %}
<<<<<<< HEAD
<style scoped>

  thead th {
    vertical-align: bottom;
  }

  * h5 {
    margin: 0 !important;
  }

  .container {
    margin-top: 2rem;
  }

  #search {
    position: relative;
  }

  input.price {
    width: 4em;
  }

  .filters {
    background: #f9f9f9;
    padding: 1rem;
    border-radius: 4px;
  }

  .graphs {
    padding: 1rem 0;
  }

  .filters .filter {
    width: 50%;
    float: left;
  }

  th.column-labor_category {        width: 25%; }
  th.column-education_level {       width: 10%; }
  th.column-min_years_experience {  width: 10%; }
  th.column-wage {                  width:  8%; }
  th.column-idv_piid {              width: 12%; }
  th.column-vendor_name {           width: 25%; }
  th.column-schedule {              width: 10%; }

  td.column-idv_piid {
    white-space: nowrap;
  }

  td.column-min_years_experience i {
    font-style: normal;
    font-size: .75em;
    color: #999;
  }

  #export-data {
    position: absolute;
    right: 0;
  }

</style>
=======
>>>>>>> c6ea6590
<div class="container">
  <h1>Hourglass</h1>
  <form id="search" class="search" role="form">
    <div id="primary" class="row">
      <div class="six columns">
        <input id="labor_category" name="q" placeholder="Type a labor category" class="search u-full-width" type="text">
      </div>
      <div class="six columns">
        <button id="submit" class="submit button-primary">Search</button>
        <input id="reset" class="reset button" type="reset" value="Clear search">
      </div>
    </div>

    <!-- <h2>Filters</h2> -->

    <div class="config row">
      <div class="filters six columns">
        <h5>Optional Filters</h5>

        <div class="filter">
<<<<<<< HEAD
          <label for="price">Show prices:</label>
          from <input id="price__gte" name="price__gte" type="number" class="price" min="0" max="1000" step=".01" placeholder="">
          to <input id="price__lte" name="price__lte" type="number" class="price" min="0" max="1000" step=".01" placeholder="">
=======
          <label for="min_education">Min. Education Level:</label>
          <select id="min_education" name="min_education">
            <option value="">(none)</option>
            <option value="HS">High School</option>
            <option value="AA">Associates</option>
            <option value="BA">Bachelors Degree</option>
            <option value="MA">Masters Degree</option>
            <option value="PHD">Ph.D</option>
          </select>
        </div>

        <div class="filter">
          <label for="min_experience">Min. Experience:</label>
          <input id="min_experience" name="min_experience" type="number" min="0" max="50" step="1" placeholder="0">
          years
>>>>>>> c6ea6590
        </div>

        <div class="filter">
          <label for="site">Worksite:</label>
          <select id="site" name="site">
            <option value="">(all)</option>
            <option>customer</option>
            <option>contractor</option>
            <option>both</option>
          </select>
        </div>

        <div class="filter">
          <label for="business_size">Business Size:</label>
          <select id="business_size" name="business_size">
            <option value="">(all)</option>
            <option value="s">Small Business</option>
            <option value="o">Other than Small</option>
          </select>
        </div>

        <div class="filter">
          <label for="price">Only search &amp; show prices:</label>
          from <input id="price__gt" name="price__gt" type="text" class="price" min="0" max="1000" step=".01" placeholder="">
          to <input id="price__lt" name="price__lt" type="text" class="price" min="0" max="1000" step=".01" placeholder="">
        </div>



        <!--
        <div class="filter">
          <label for="schedule">Schedule:</label>
          <select id="schedule" name="schedule">
            <option value="">(all)</option>
            <option>Environmental</option>
            <option>AIMS</option>
            <option>Logistics</option>
            <option>Language Services</option>
            <option>PES</option>
            <option>MOBIS</option>
            <option>Consolidated</option>
          </select>
        </div>
        -->

        



        <!--
        <div class="filter">
          <label for="fiscal_year">Fiscal Year:</label>
          <select id="fiscal_year" name="fiscal_year">
          </select>
        </div>
        -->

      </div><!-- /.filters  -->

      <div class="graphs six columns">
        <h5>Price Stats</h5>

        <div class="loading-indicator">
          <p class="message">Loading results...</p>
          <div class="error"></div>
        </div>

        <div class="graph">

          <svg id="price-histogram" class="histogram has-data">
          </svg>

          <!--
          <div id="price-range" class="range-graph has-data">
            <span class="tick min left">
              $<b class="value"></b><br>low
            </span>
            <span class="tick max right">
              $<b class="value"></b><br>high
            </span>
            <span class="tick average mark" style="left: 0%">
              average<br>
              $<b class="value"></b>
            </span>
          </div>
          -->

        </div>

        <!--
        <div class="graph">
          <div id="hourly-wages" class="bar-chart">
          </div>
        </div>
        -->

      </div><!-- /.graphs -->

    </div><!-- /.row -->

    <table id="results-table" class="results has-data">
      <caption>
        <span id="results-total">...</span> matching row(s), showing <span id="results-count">...</span>
        <a id="export-data" class="button button-secondary" title="Click to export your search results to an Excel file (CSV)" href="/api/rates/csv/">Export Data</a>
      </caption>
      <thead>
        <tr>
          <th class="sortable" data-key="labor_category">Labor Category</th>
          <th class="sortable" data-key="education_level">Min Edu.</th>
          <th class="sortable" data-key="min_years_experience">Experience&nbsp;(years)</th>
          <th class="sortable" data-key="current_price" data-format="$%,.02f">Price</th>
          <th data-key="idv_piid">Contract #</th>
          <th data-key="vendor_name">Vendor</th>
          <th class="sortable collapsible collapsed" data-key="schedule">Schedule</th>
        </tr>
      </thead>
      <tbody>
      </tbody>
    </table>

    <input type="hidden" name="sort" value="current_price">

  </form>

</div>
<script src="{% static 'hourglass_site/js/index.js' %}"></script>

{% endblock %}<|MERGE_RESOLUTION|>--- conflicted
+++ resolved
@@ -7,70 +7,6 @@
 {% endblock %}
 
 {% block body %}
-<<<<<<< HEAD
-<style scoped>
-
-  thead th {
-    vertical-align: bottom;
-  }
-
-  * h5 {
-    margin: 0 !important;
-  }
-
-  .container {
-    margin-top: 2rem;
-  }
-
-  #search {
-    position: relative;
-  }
-
-  input.price {
-    width: 4em;
-  }
-
-  .filters {
-    background: #f9f9f9;
-    padding: 1rem;
-    border-radius: 4px;
-  }
-
-  .graphs {
-    padding: 1rem 0;
-  }
-
-  .filters .filter {
-    width: 50%;
-    float: left;
-  }
-
-  th.column-labor_category {        width: 25%; }
-  th.column-education_level {       width: 10%; }
-  th.column-min_years_experience {  width: 10%; }
-  th.column-wage {                  width:  8%; }
-  th.column-idv_piid {              width: 12%; }
-  th.column-vendor_name {           width: 25%; }
-  th.column-schedule {              width: 10%; }
-
-  td.column-idv_piid {
-    white-space: nowrap;
-  }
-
-  td.column-min_years_experience i {
-    font-style: normal;
-    font-size: .75em;
-    color: #999;
-  }
-
-  #export-data {
-    position: absolute;
-    right: 0;
-  }
-
-</style>
-=======
->>>>>>> c6ea6590
 <div class="container">
   <h1>Hourglass</h1>
   <form id="search" class="search" role="form">
@@ -91,11 +27,6 @@
         <h5>Optional Filters</h5>
 
         <div class="filter">
-<<<<<<< HEAD
-          <label for="price">Show prices:</label>
-          from <input id="price__gte" name="price__gte" type="number" class="price" min="0" max="1000" step=".01" placeholder="">
-          to <input id="price__lte" name="price__lte" type="number" class="price" min="0" max="1000" step=".01" placeholder="">
-=======
           <label for="min_education">Min. Education Level:</label>
           <select id="min_education" name="min_education">
             <option value="">(none)</option>
@@ -111,7 +42,6 @@
           <label for="min_experience">Min. Experience:</label>
           <input id="min_experience" name="min_experience" type="number" min="0" max="50" step="1" placeholder="0">
           years
->>>>>>> c6ea6590
         </div>
 
         <div class="filter">
