--- conflicted
+++ resolved
@@ -292,18 +292,6 @@
           </div>
 
           <div class="highlights-container row">
-<<<<<<< HEAD
-            <div class="four columns">
-              <p>&nbsp</p>
-            </div>
-            <div class="avg-price-block four columns">
-              <h5 class="avg-price-title">Average Price</h5>
-              <h5 id="avg-price-highlight"></h5>
-            </div>
-            <div class="four columns">
-              <a id="download-histogram" class="button button-primary" href="#">⬇ Download graph</a>
-            </div>
-=======
 
             <div class="price-block eight columns">
 
@@ -313,21 +301,21 @@
                   <h5 class="standard-deviation-title">Std Deviation -1</h5>
                   <h5 id="standard-deviation-minus-highlight" class="sd-highlight"></h5>
 
-                </div>            
+                </div>
                 <div class="avg-price-block">
                   <h5 class="avg-price-title">Average</h5>
                   <h5 id="avg-price-highlight"></h5>
-                </div> 
+                </div>
                 <div class="standard-deviation-block">
                   <h5 class="standard-deviation-title">Std Deviation +1</h5>
                   <h5 id="standard-deviation-plus-highlight" class="sd-highlight"></h5>
-                </div> 
+                </div>
               </div>
             </div>
 
-          </div> 
-
-          <div class="download-buttons row">         
+          </div>
+
+          <div class="download-buttons row">
             <div class="four columns">
               <a id="download-histogram" class="button button-primary" href="#">⬇ Download graph</a>
             </div>
@@ -335,9 +323,6 @@
           <div id="results-actions four columns">
             <a id="export-data" class="button button-primary"
               title="Click to export your search results to an Excel file (CSV)" href="{{ API_HOST }}rates/csv/">⬇ Export Data (CSV)</a>
-          </div>
-
->>>>>>> e6533f79
           </div>
 
           <p class="rates-help-text">The rates shown here are fully burdened, applicable worldwide, and representative of the current fiscal year. This data represents rates awarded at the master contract level.</p>
