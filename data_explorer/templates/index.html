--- conflicted
+++ resolved
@@ -38,481 +38,7 @@
 {% endblock header_extension %}
 
 {% block body %}
-<<<<<<< HEAD
-<div data-embed-jsx-app-here></div>
-=======
-<div class="card--half-padding">
-<form id="search" class="card search" role="form">
-  <input type="hidden" name="sort" value="current_price">
-  <input type="hidden" name="exclude" value="">
-
-  <section class="search">
-    <div class="container">
-      <p class="help-text">Enter your search terms below, separated by commas. (For example: Engineer, Consultant)</p>
-      <div class="row">
-        <div class="twelve columns">
-          <input id="labor_category" name="q" placeholder="Type a labor category" class="form__inline" type="text">
-          <label for="labor_category" style="display:none;">Type a labor category</label>
-          <button id="submit-button" class="submit button-primary">Search</button>
-          <input id="reset-button" class="reset button button-outline" type="reset" value="Clear search">
-        </div>
-        <div class="twelve columns">
-          <div id="query-types">
-            <input id="query_type_match_all" type="radio" name="query_type" value="match_all" checked>
-            <label for="query_type_match_all">Contains words</label>
-
-            <input id="query_type_match_phrase" type="radio" name="query_type" value="match_phrase">
-            <label for="query_type_match_phrase">Contains phrase</label>
-
-            <input id="query_type_match_exact" type="radio" name="query_type" value="match_exact">
-            <label for="query_type_match_exact">Exact match</label>
-          </div>
-        </div>
-      </div><!-- /.row -->
-    </div><!-- /.container -->
-  </section><!-- /.search -->
-
-  <section class="results">
-    <div class="container">
-      <div class="row">
-        <div class="graph-block columns nine">
-          <canvas id="graph" class="hidden" width="710" height="280"></canvas> <!-- for converting the histogram into an img -->
-          <p id="description" class="">
-            Showing <span id="description-count" data-key="count">0</span> of
-            <span id="results-count" class="total" data-key="total">0</span>
-            <span data-key="results">results</span>
-            <span class="filters hidden"></span>
-          </p>
-
-          <h4>Hourly rate data</h4>
-
-          <div class="proposed-price">
-            <label for="proposed-price" class="sr-only">Proposed price</label>
-            <input type="number" step="0.01" name="proposed-price" placeholder="Proposed price" class="two-decimal-places form__inline" />
-            <button class="button-primary go" />Go</button>
-          </div>
-
-          <div class="loading-indicator">
-            <p class="message">Loading results...</p>
-            <div class="error-message"></div>
-          </div>
-
-          <div class="graph">
-
-
-            <svg id="price-histogram" class="graph histogram has-data" aria-description="A histogram showing the distribution of labor category prices. Each bar represents a range within that distribution">
-              <style>
-                /* styles here for download graph compatibility */
-
-                * {
-                  vector-effect: non-scaling-stroke;
-                }
-
-                .stddev-rect {
-                  position: absolute;;
-                }
-
-                .bars .bar rect {
-                  fill: #0071bc;
-                }
-
-                .range-fill {
-                  fill: #eeeeee;
-                }
-
-                .range-rule {
-                  stroke: #5b616b;
-                  fill: none;
-                  stroke-dasharray: 5,5;
-                  stroke-width: 1;
-                }
-
-                .label-rule {
-                  stroke: #5b616b;
-                }
-
-                .stddev-text {
-                  fill: #5b616b;
-                }
-
-                .axis .label {
-                  fill: #5b616b;
-                  font-style: italic;
-                }
-
-                .axis line,
-                .axis path {
-                  fill: none;
-                  stroke-width: 1;
-                  stroke: #000;
-                  shape-rendering: crispEdges;
-                }
-
-                .axis text {
-                  font-size: 13px;
-                }
-
-                .stddev-text-label {
-                  font-size: 12px;
-                  fill: #5b616b;
-                }
-
-                .avg .value, .pp .value,
-                .axis .tick.primary text {
-                  font-weight: bold;
-                  -webkit-font-smoothing: antialiased;
-                }
-
-                .average, .proposed {
-                  fill: #fff;
-                }
-
-                rect {
-                  fill: #999;
-                  stroke: #fff;
-                  stroke-width: 1;
-                  shape-rendering: crispEdges;
-                }
-
-                .avg-label-box, .pp-label-box {
-                  fill: #212121;
-                  stroke: none;
-                }
-
-                .avg line, .pp line {
-                  stroke-width: 1;
-                  stroke: #212121;
-                }
-              </style>
-
-            </svg>
-          </div><!-- .graph -->
-
-          <div class="highlights-container row">
-
-            <div class="price-block">
-
-              <div class="row">
-
-                <div class="standard-deviation-block">
-                  <h5 class="standard-deviation-title">Std deviation -1</h5>
-                  <h5 id="standard-deviation-minus-highlight" class="sd-highlight"></h5>
-                </div>
-
-                <div class="avg-price-block">
-                  <h5 class="avg-price-title">Average</h5>
-                  <h5 id="avg-price-highlight"></h5>
-                </div>
-
-                <div class="standard-deviation-block">
-                  <h5 class="standard-deviation-title">Std deviation +1</h5>
-                  <h5 id="standard-deviation-plus-highlight" class="sd-highlight"></h5>
-                </div>
-
-              </div><!-- .row -->
-
-            </div><!-- .price-block -->
-
-            <div class="proposed-price-block">
-              <h5 class="proposed-price-title">Proposed price</h5>
-              <h5 class="proposed-price-highlight"></h5>
-            </div>
-
-          </div><!-- .highlights-container .row -->
-
-
-          <div class="download-buttons row">
-            <div class="four columns">
-              <a id="download-histogram" class="button button-primary" href="#">⬇ Download graph</a>
-            </div>
-
-          <div id="results-actions four columns">
-            <a id="export-data" class="button button-primary"
-              title="Click to export your search results to an Excel file (CSV)" href="{{ API_HOST }}rates/csv/">⬇ Export Data (CSV)</a>
-          </div>
-
-          <p class="help-text">The rates shown here are fully burdened, applicable worldwide, and representative of the current fiscal year. This data represents rates awarded at the master contract level.</p>
-
-        </div><!-- .download-buttons.row -->
-      </div><!-- .graph-block -->
-      <div class="filter-container columns three">
-
-        <div class="filter-block">
-
-          <h5 class="filter-title">Optional filters</h5>
-
-          <label>Education level:</label>
-
-          <dl class="dropdown">
-
-            <dt>
-              <a href="">
-                <span class="eduSelect">Select <span class='sr-only'>to reveal Education Level options</span></span>
-                <div class="multiSel"></div>
-              </a>
-            </dt>
-
-            <dd>
-              <div class="multiSelect">
-                <fieldset>
-                  <legend class="sr-only">Education level:</legend>
-                  <ul>
-                    <li>
-                      <input id="high-school" type="checkbox" value="HS" name="education" />
-                      <label for="high-school">High School</label>
-                    </li>
-                    <li>
-                        <input id="associates" type="checkbox" value="AA" name="education" />
-                        <label for="associates">Associates</label>
-                    </li>
-                    <li>
-                        <input id="bachelors-degree" type="checkbox" value="BA" name="education" />
-                        <label for="bachelors-degree">Bachelors Degree</label>
-                    </li>
-                    <li>
-                        <input id="masters-degree" type="checkbox" value="MA" name="education" />
-                        <label for="masters-degree">Masters Degree</label>
-                    </li>
-                    <li>
-                        <input id="phd" type="checkbox" value="PHD" name="education" />
-                        <label for="phd">Ph.D</label>
-                    </li>
-                  </ul>
-                <fieldset>
-              </div>
-            </dd>
-          </dl>
-
-          <div class="filter">
-            <fieldset>
-              <legend>
-                <label for="experience_range">Experience:</label>
-              </legend>
-
-              <div class="slider"></div>
-
-              <div class="experience_range">
-
-                <label for="min_experience" class="sr-only">Minimum Years</label>
-                <select id="min_experience" name="min_experience" class="select-small">
-                  <option selected value="0">0</option>
-                  <option value="1">1</option>
-                  <option value="2">2</option>
-                  <option value="3">3</option>
-                  <option value="4">4</option>
-                  <option value="5">5</option>
-                  <option value="6">6</option>
-                  <option value="7">7</option>
-                  <option value="8">8</option>
-                  <option value="9">9</option>
-                  <option value="10">10</option>
-                  <option value="11">11</option>
-                  <option value="12">12</option>
-                  <option value="13">13</option>
-                  <option value="14">14</option>
-                  <option value="15">15</option>
-                  <option value="16">16</option>
-                  <option value="17">17</option>
-                  <option value="18">18</option>
-                  <option value="19">19</option>
-                  <option value="20">20</option>
-                  <option value="21">21</option>
-                  <option value="22">22</option>
-                  <option value="23">23</option>
-                  <option value="24">24</option>
-                  <option value="25">25</option>
-                  <option value="26">26</option>
-                  <option value="27">27</option>
-                  <option value="28">28</option>
-                  <option value="29">29</option>
-                  <option value="30">30</option>
-                  <option value="31">31</option>
-                  <option value="32">32</option>
-                  <option value="33">33</option>
-                  <option value="34">34</option>
-                  <option value="35">35</option>
-                  <option value="36">36</option>
-                  <option value="37">37</option>
-                  <option value="38">38</option>
-                  <option value="39">39</option>
-                  <option value="40">40</option>
-                  <option value="41">41</option>
-                  <option value="42">42</option>
-                  <option value="43">43</option>
-                  <option value="44">44</option>
-                  <option value="45">45</option>
-                </select>
-                -
-                <label for="max_experience" class="sr-only">Maximum Years</label>
-                <select id="max_experience" name="max_experience" class="select-small">
-                  <option value="0">0</option>
-                  <option value="1">1</option>
-                  <option value="2">2</option>
-                  <option value="3">3</option>
-                  <option value="4">4</option>
-                  <option value="5">5</option>
-                  <option value="6">6</option>
-                  <option value="7">7</option>
-                  <option value="8">8</option>
-                  <option value="9">9</option>
-                  <option value="10">10</option>
-                  <option value="11">11</option>
-                  <option value="12">12</option>
-                  <option value="13">13</option>
-                  <option value="14">14</option>
-                  <option value="15">15</option>
-                  <option value="16">16</option>
-                  <option value="17">17</option>
-                  <option value="18">18</option>
-                  <option value="19">19</option>
-                  <option value="20">20</option>
-                  <option value="21">21</option>
-                  <option value="22">22</option>
-                  <option value="23">23</option>
-                  <option value="24">24</option>
-                  <option value="25">25</option>
-                  <option value="26">26</option>
-                  <option value="27">27</option>
-                  <option value="28">28</option>
-                  <option value="29">29</option>
-                  <option value="30">30</option>
-                  <option value="31">31</option>
-                  <option value="32">32</option>
-                  <option value="33">33</option>
-                  <option value="34">34</option>
-                  <option value="35">35</option>
-                  <option value="36">36</option>
-                  <option value="37">37</option>
-                  <option value="38">38</option>
-                  <option value="39">39</option>
-                  <option value="40">40</option>
-                  <option value="41">41</option>
-                  <option value="42">42</option>
-                  <option value="43">43</option>
-                  <option value="44">44</option>
-                  <option selected value="45">45</option>
-                </select>
-
-                years
-
-              </div>
-
-            </fieldset>
-
-          </div>
-
-          <div class="filter filter-site">
-            <label for="site">Worksite:</label>
-            <select id="site" name="site">
-              <option value="">(all)</option>
-              <option value="customer">customer</option>
-              <option value="contractor">contractor</option>
-              <option value="both">both</option>
-            </select>
-          </div>
-
-          <div class="filter filter-business_size">
-            <label for="business_size">Business size:</label>
-            <select id="business_size" name="business_size">
-              <option value="">(all)</option>
-              <option value="s" data-label="small">small business</option>
-              <option value="o">other than small</option>
-            </select>
-          </div>
-
-          <div class="filter filter-schedule">
-            <label for="schedule">SIN / Schedule:</label>
-            <a href="/about#schedules" class="filter-more-info">What's this?</a>
-            <select id="schedule" name="schedule">
-              <option value="">(all)</option>
-              {% get_schedules as schedules %}
-              {% for schedule in schedules %}
-                <option value="{{schedule.schedule}}">{{ schedule.SIN }} - {{ schedule.name }}</option>
-              {% endfor %}
-              <option value="Consolidated">Consolidated</option>
-            </select>
-          </div>
-
-          <div class="filter contract-year">
-
-            <fieldset class="fieldset-inputs">
-
-              <legend>Contract year:</legend>
-              <a href="javascript:void(0)" class="tooltip filter-more-info" aria-label="All five years of pricing are available in the export">What's this?</a>
-              <h3 class="sr-only">Contract Year</h3>
-
-              <ul class="contract-year-block">
-                <li class="contract-list-item">
-                  <label for="current-year" class="radio">
-                    <input id="current-year" type="radio" checked name="contract-year" value="current" tabindex="0">
-                    <span tabindex="-1" class="contract-current-year-span checkbox-focus" aria-hidden="true">Current</span>
-                    <span class="sr-only">Current year</span>
-                  </label>
-                </li>
-                <li class="contract-list-item">
-                  <label for="one-year-out" class="radio">
-                    <input id="one-year-out" type="radio" name="contract-year" value="1" tabindex="0">
-                    <span tabindex="-1" class="checkbox-focus" aria-hidden="true">+1</span>
-                    <span class="sr-only">One year out</span>
-                  </label>
-                </li>
-                <li class="contract-list-item">
-                  <label for="two-years-out" class="radio">
-                    <input id="two-years-out" type="radio" name="contract-year" value="2" tabindex="0">
-                    <span tabindex="-1" class="contract-last-year-span checkbox-focus" aria-hidden="true">+2</span>
-                    <span class="sr-only">Two years out</span>
-                  </label>
-                </li>
-              </ul>
-
-            </fieldset>
-
-          </div>
-
-          <!--
-          <div class="filter">
-            <label for="fiscal_year">Fiscal Year:</label>
-            <select id="fiscal_year" name="fiscal_year">
-            </select>
-          </div>
-          -->
-        </div>
-
-      </div>
-
-    </div><!-- /.row -->
-
-      <div class="table-container row">
-        <table id="results-table" class="results has-data sortable hoverable">
-          <thead>
-            <tr>
-              <th scope="col" class="exclude" data-key="exclude" data-format=""><a id="restore-excluded" class="restore merge-params" href="?exclude="></a></th>
-              <th scope="col" class="sortable tooltip" data-key="labor_category">Labor category</th>
-              <th scope="col" class="sortable tooltip" data-key="education_level" title="Minimum years of education">Min&nbsp;edu.</th>
-              <th scope="col" class="sortable tooltip" data-key="min_years_experience" title="Minimum years of experience">Experience</th>
-              <th scope="col" class="sortable tooltip" data-key="current_price" title="Ceiling price" data-format="$%,.02f">Price</th>
-              <th scope="col" data-key="idv_piid">Contract #</th>
-              <th scope="col" class="sortable tooltip" data-key="vendor_name">Vendor</th>
-              <th scope="col" class="sortable collapsible tooltip" data-key="schedule">Schedule</th>
-            </tr>
-          </thead>
-          <tbody>
-          </tbody>
-          <tfoot>
-            <tr>
-              <td colspan="8">
-                <a href="#results-table">Return to the top</a>
-              </td>
-          </tfoot>
-        </table>
-      </div>
-
-    </div><!-- /.container -->
-  </section><!-- /.results -->
-
-</form>
-</div><!-- .card -->
->>>>>>> 73a84cb1
+<div data-embed-jsx-app-here class="card--half-padding"></div>
 
 <![if gt IE 8]>
 {# For the list of files included in this built script, see gulpfile.js #}
