{% extends "base.html" %}
{% load humanize %}

{% block title %}User Account{% endblock %}
{% block body %}
<<<<<<< HEAD
  <div class="container card--narrow">
    <div class="card">
      <div class="card__content">
      <h1>Activity summary</h1>
      {% if total_submitted %}
        <div class="">
          <h2>{{ total_submitted }} price list{{ total_submitted|pluralize }} submitted to date!</h2>
          <ul>
            <li><a href="{% url 'data_capture:price_lists' %}#approved">{{ total_approved }} approved and available in CALC</a></li>
            <li><a href="{% url 'data_capture:price_lists' %}#new">{{ total_new }} awaiting approval</a></li>
            <li><a href="{% url 'data_capture:price_lists' %}#rejected">{{ total_rejected }} rejected</a></li>
          </ul>
          <a class="button button-primary" href="{% url 'data_capture:price_lists' %}">See all</a>
        </div>
      {% elif perms.data_capture.add_submittedpricelist %}
        <div class="alert alert-warning">
          <h2>You haven't submitted any price lists</h2>
          <p>Adding your awarded contract data helps all users of CALC. Try <a href="{% url 'data_capture:step_1' %}">adding a price list</a> now!</p>
        </div>
      {% endif %}
      </div><!--card__content-->
    </div><!--card-->
=======
  <div class="container">
    {% if total_submitted %}
      <div class="alert alert-info alert-submitted-price-lists">
        <h3>{{ total_submitted }} price list{{ total_submitted|pluralize }} submitted to date!</h3>
        <ul>
          <li><a href="{% url 'data_capture:price_lists' %}#approved">{{ total_approved }} approved and available in CALC</a></li>
          <li><a href="{% url 'data_capture:price_lists' %}#unreviewed">{{ total_unreviewed }} awaiting review</a></li>
          <li><a href="{% url 'data_capture:price_lists' %}#rejected">{{ total_rejected }} rejected</a></li>
          <li><a href="{% url 'data_capture:price_lists' %}">See all &raquo;</a></li>
        </ul>
      </div>
    {% elif perms.data_capture.add_submittedpricelist %}
      <div class="alert alert-warning">
        <h3>You haven't submitted any price lists</h3>
        <p>Adding your awarded contract data helps all users of CALC. Try <a href="{% url 'data_capture:step_1' %}">adding a price list</a> now!</p>
      </div>
    {% endif %}
>>>>>>> f23e618f

    {% if total_submitted %}
      <div class="row card">
        <div class="card__content">
          <h2>Recently approved price lists</h2>
          {% if recently_approved_price_lists %}
            <ul class="price-list-list">
              {% for pl in recently_approved_price_lists %}
                <li>
                  <a href="{% url 'data_capture:price_list_details' id=pl.pk %}">{{ pl.contract_number }} &mdash; {{ pl.vendor_name }}</a>
                  <p class="meta-info">Approved on {{ pl.status_changed_at }} by {{ pl.status_changed_by.email }}</p>
                </li>
              {% endfor %}
            </ul>
            <p><a class="button" href="{% url 'data_capture:price_lists' %}#approved">See all</a></p>
          {% else %}
            <p>None of your price lists have been approved yet.</p>
          {% endif %}
        </div>
      </div>
      <div class="row card">
        <div class="card__content">
          <h2>Recently submitted price lists</h2>
          {% if recently_submitted_price_lists %}
            <ul class="price-list-list">
              {% for pl in recently_submitted_price_lists %}
                <li>
                  <a href="{% url 'data_capture:price_list_details' id=pl.pk %}">{{ pl.contract_number }} &mdash; {{ pl.vendor_name }}</a>
                  <p class="meta-info">Submitted on {{ pl.status_changed_at }}</p>
                </li>
              {% endfor %}
            </ul>
            <p><a class="button" href="{% url 'data_capture:price_lists' %}#unreviewed">See all</a></p>
          {% else %}
            <p>All of your submitted price lists have been approved!</p>
          {% endif %}
        </div>
      </div>
    {% endif %}
  </div>
  <div class="card__footer"></div>
{% endblock body %}<|MERGE_RESOLUTION|>--- conflicted
+++ resolved
@@ -3,7 +3,6 @@
 
 {% block title %}User Account{% endblock %}
 {% block body %}
-<<<<<<< HEAD
   <div class="container card--narrow">
     <div class="card">
       <div class="card__content">
@@ -26,25 +25,6 @@
       {% endif %}
       </div><!--card__content-->
     </div><!--card-->
-=======
-  <div class="container">
-    {% if total_submitted %}
-      <div class="alert alert-info alert-submitted-price-lists">
-        <h3>{{ total_submitted }} price list{{ total_submitted|pluralize }} submitted to date!</h3>
-        <ul>
-          <li><a href="{% url 'data_capture:price_lists' %}#approved">{{ total_approved }} approved and available in CALC</a></li>
-          <li><a href="{% url 'data_capture:price_lists' %}#unreviewed">{{ total_unreviewed }} awaiting review</a></li>
-          <li><a href="{% url 'data_capture:price_lists' %}#rejected">{{ total_rejected }} rejected</a></li>
-          <li><a href="{% url 'data_capture:price_lists' %}">See all &raquo;</a></li>
-        </ul>
-      </div>
-    {% elif perms.data_capture.add_submittedpricelist %}
-      <div class="alert alert-warning">
-        <h3>You haven't submitted any price lists</h3>
-        <p>Adding your awarded contract data helps all users of CALC. Try <a href="{% url 'data_capture:step_1' %}">adding a price list</a> now!</p>
-      </div>
-    {% endif %}
->>>>>>> f23e618f
 
     {% if total_submitted %}
       <div class="row card">
